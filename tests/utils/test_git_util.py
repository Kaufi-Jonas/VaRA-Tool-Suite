--- conflicted
+++ resolved
@@ -34,11 +34,10 @@
 class TestGitInteractionHelpers(unittest.TestCase):
     """Test if the different git helper classes work."""
 
-<<<<<<< HEAD
     @classmethod
     def setUpClass(cls):
         initialize_projects()
-=======
+
     def test_is_commit_hash(self) -> None:
         """Check if we can correctly identify commit hashes."""
         self.assertTrue(is_commit_hash("a"))
@@ -54,7 +53,6 @@
             is_commit_hash("aaaaaaaaaaaaaaaaaaaaaaaaaaaaaaaaaaaaaaaaa")
         )
         self.assertFalse(is_commit_hash("thisisnotacommithash"))
->>>>>>> c673a4ac
 
     def test_get_current_branch(self):
         """Check if we can correctly retrieve the current branch of a repo."""
