--- conflicted
+++ resolved
@@ -8,10 +8,7 @@
 from varats.project.project_util import (
     get_local_project_git,
     get_local_project_git_path,
-<<<<<<< HEAD
-=======
     BinaryType,
->>>>>>> 680fd476
 )
 from varats.utils.git_util import (
     ChurnConfig,
