--- conflicted
+++ resolved
@@ -12,27 +12,17 @@
 from benchbuild.source import Git, base
 
 import varats.utils.settings as settings
-<<<<<<< HEAD
-from varats.tools.bb_config import create_new_bb_config, save_bb_config
-=======
 from varats.base.configuration import ConfigurationImpl, ConfigurationOptionImpl
 from varats.tools.bb_config import create_new_bb_config
->>>>>>> d427d35b
 
 TEST_INPUTS_DIR = Path(os.path.dirname(__file__)) / 'TEST_INPUTS'
 
 TestFunctionTy = tp.Callable[..., tp.Any]
 
 
-<<<<<<< HEAD
-class TestInputs():
-
-    class TestInput():
-=======
 class UnitTestInputs():
 
     class UnitTestInput():
->>>>>>> d427d35b
 
         def __init__(self, src: Path, dst: Path):
             self.__src = src
@@ -45,19 +35,6 @@
             else:
                 shutil.copy(self.__src, dst)
 
-<<<<<<< HEAD
-    PAPER_CONFIGS = TestInput(
-        TEST_INPUTS_DIR / "paper_configs", Path("paper_configs")
-    )
-    RESULT_FILES = TestInput(TEST_INPUTS_DIR / "results", Path("results"))
-    PLOTS = TestInput(TEST_INPUTS_DIR / "plots", Path("plots"))
-    TABLES = TestInput(TEST_INPUTS_DIR / "tables", Path("tables"))
-    ARTEFACTS = TestInput(TEST_INPUTS_DIR / "artefacts", Path("artefacts"))
-
-    @staticmethod
-    def create_test_input(src: Path, dst: Path) -> TestInput:
-        return TestInputs.TestInput(src, dst)
-=======
     PAPER_CONFIGS = UnitTestInput(
         TEST_INPUTS_DIR / "paper_configs", Path("paper_configs")
     )
@@ -69,17 +46,12 @@
     @staticmethod
     def create_test_input(src: Path, dst: Path) -> UnitTestInput:
         return UnitTestInputs.UnitTestInput(src, dst)
->>>>>>> d427d35b
 
 
 class _TestEnvironment():
 
     def __init__(
-<<<<<<< HEAD
-        self, required_test_inputs: tp.Iterable[TestInputs.TestInput]
-=======
         self, required_test_inputs: tp.Iterable[UnitTestInputs.UnitTestInput]
->>>>>>> d427d35b
     ) -> None:
 
         self.__tmp_dir = tempfile.TemporaryDirectory()
@@ -121,11 +93,7 @@
         settings.save_config()
 
         bb_cfg = create_new_bb_config(settings.vara_cfg())
-<<<<<<< HEAD
-        save_bb_config(bb_cfg)
-=======
         settings.save_bb_config(bb_cfg)
->>>>>>> d427d35b
         # pylint: disable=protected-access
         settings._BB_CFG = bb_cfg
 
@@ -142,11 +110,7 @@
 
 
 def run_in_test_environment(
-<<<<<<< HEAD
-    *required_test_inputs: TestInputs.TestInput
-=======
     *required_test_inputs: UnitTestInputs.UnitTestInput
->>>>>>> d427d35b
 ) -> TestFunctionTy:
     """
     Run a test in an isolated test environment.
@@ -170,11 +134,7 @@
 
 
 def test_environment(
-<<<<<<< HEAD
-    *required_test_inputs: TestInputs.TestInput
-=======
     *required_test_inputs: UnitTestInputs.UnitTestInput
->>>>>>> d427d35b
 ) -> _TestEnvironment:
     """
     Context manager that creates an isolated test environment.
