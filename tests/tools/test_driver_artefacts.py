--- conflicted
+++ resolved
@@ -4,11 +4,7 @@
 import unittest.mock as mock
 from pathlib import Path
 
-<<<<<<< HEAD
-from tests.test_utils import run_in_test_environment, TestInputs
-=======
 from tests.test_utils import run_in_test_environment, UnitTestInputs
->>>>>>> d427d35b
 from varats.data.discover_reports import initialize_reports
 from varats.paper_mgmt.artefacts import (
     Artefact,
@@ -48,11 +44,7 @@
         initialize_tables()
         initialize_plots()
 
-<<<<<<< HEAD
-    @run_in_test_environment(TestInputs.PAPER_CONFIGS)
-=======
     @run_in_test_environment(UnitTestInputs.PAPER_CONFIGS)
->>>>>>> d427d35b
     @mock.patch('varats.table.tables.build_table', side_effect=_mock_table)
     @mock.patch('varats.plot.plots.build_plot', side_effect=_mock_plot)
     # pylint: disable=unused-argument
