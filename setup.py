--- conflicted
+++ resolved
@@ -16,11 +16,7 @@
         "seaborn>=0.8.0",
         "matplotlib>=3.1.2",
         "pandas>=0.22.0",
-<<<<<<< HEAD
-        "benchbuild>=4.1.0,<5.0.0",
-=======
         "benchbuild>=5.0",
->>>>>>> f997e1c4
         "plumbum>=1.6.6",
         "wllvm>=1.1.4",
         "argparse-utils>=1.2.0",
