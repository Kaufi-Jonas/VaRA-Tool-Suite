"""Setup config for the varats-core namespace package."""
from setuptools import find_namespace_packages, setup

setup(
    name='varats-core',
    use_scm_version={
        'root': '..',
        "relative_to": __file__,
        "fallback_version": '10.0.4'
    },
    url='https://github.com/se-passau/vara-tool-suite',
    packages=find_namespace_packages(include=['varats.*']),
    namespace_packages=["varats"],
    setup_requires=["pytest-runner", "setuptools_scm"],
    tests_require=["pytest", "pytest-cov"],
    install_requires=[
<<<<<<< HEAD
        "benchbuild>=6.0.0",
=======
        "benchbuild>=6.0.1",
>>>>>>> 564b95e9
        "plumbum>=1.6.6",
        "PyGithub>=1.47",
        "tabulate>=0.8.6",
        "requests>=2.23.0",
        "packaging>=20.1",
        "requests_cache>=0.5.2",
        "pygit2>=0.28.2",
    ],
    author="Florian Sattler",
    author_email="sattlerf@cs.uni-saarland.de",
    python_requires='>=3.6'
)<|MERGE_RESOLUTION|>--- conflicted
+++ resolved
@@ -14,11 +14,7 @@
     setup_requires=["pytest-runner", "setuptools_scm"],
     tests_require=["pytest", "pytest-cov"],
     install_requires=[
-<<<<<<< HEAD
-        "benchbuild>=6.0.0",
-=======
         "benchbuild>=6.0.1",
->>>>>>> 564b95e9
         "plumbum>=1.6.6",
         "PyGithub>=1.47",
         "tabulate>=0.8.6",
