--- conflicted
+++ resolved
@@ -35,21 +35,6 @@
     return bb.source.primary(*project_cls.SOURCE)
 
 
-<<<<<<< HEAD
-def get_local_project_git_path(project_name: str) -> Path:
-    """Get the path to the local download location of git repository for a given
-    benchbuild project."""
-    primary_source = get_primary_project_source(project_name)
-
-    if not isinstance(primary_source, Git):
-        raise AssertionError(
-            f"Primary source of project {project_name} is not a git."
-        )
-
-    primary_source = tp.cast(Git, primary_source)
-    primary_source.fetch()
-    return Path(target_prefix() + "/" + primary_source.local)
-=======
 def get_local_project_git_path(
     project_name: str, git_name: tp.Optional[str] = None
 ) -> Path:
@@ -72,18 +57,18 @@
     else:
         source = get_primary_project_source(project_name)
 
-    if hasattr(source, "fetch"):
-        source.fetch()
-
-    return tp.cast(Path, Path(target_prefix()) / source.local)
+    if is_git_source(source):
+        tp.cast(Git, source).fetch()
+
+    return Path(target_prefix()) / Path(source.local)
 
 
 def get_extended_commit_lookup_source(
     project_name: str, git_name: str
-) -> bb.source.BaseSource:
-    """
-    Get benchbuild BaseSource specified by the git_name or raise a LookupError
-    if no match was found within the given benchbuild project.
+) -> bb.source.FetchableSource:
+    """
+    Get benchbuild FetchableSource specified by the git_name or raise a
+    LookupError if no match was found within the given benchbuild project.
 
     Args:
         project_name: name of the given benchbuild project
@@ -94,14 +79,6 @@
     """
 
     project_cls = get_project_cls_by_name(project_name)
-
-    primary_source_name = os.path.basename(
-        get_primary_project_source(project_name).local
-    )
-
-    if git_name == primary_source_name:
-        return get_primary_project_source(project_name)
-
     for source in project_cls.SOURCE:
         if git_name == os.path.basename(source.local):
             return source
@@ -109,7 +86,6 @@
     raise LookupError(
         f"The specified git_name {git_name} could not be found in the sources"
     )
->>>>>>> 42dd513e
 
 
 def get_local_project_git(
@@ -170,7 +146,7 @@
     return list(map(lambda rev: rev[:10], result)) if short else result
 
 
-def is_git_source(source: bb.source.BaseSource) -> bool:
+def is_git_source(source: bb.source.FetchableSource) -> bool:
     """
     Checks if given base source is a git source.
 
