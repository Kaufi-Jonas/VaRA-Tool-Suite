"""Utility module for BenchBuild project handling."""
import os
import typing as tp
from distutils.dir_util import copy_tree
from enum import Enum
from pathlib import Path

import benchbuild as bb
import plumbum as pb
import pygit2
from benchbuild.source import Git, GitSubmodule
from benchbuild.source.base import target_prefix
from benchbuild.utils.cmd import git, mkdir, cp
from plumbum import local


def get_project_cls_by_name(
    project_name: str
) -> tp.Type[bb.Project]:  # type: ignore
    """Look up a BenchBuild project by it's name."""
    for proj in bb.project.ProjectRegistry.projects:
        if proj.endswith('gentoo') or proj.endswith("benchbuild"):
            # currently we only support vara provided projects
            continue

        if proj.startswith(project_name):
            project: tp.Type[bb.Project  # type: ignore
                            ] = bb.project.ProjectRegistry.projects[proj]
            return project

    raise LookupError


def get_primary_project_source(project_name: str) -> bb.source.FetchableSource:
    project_cls = get_project_cls_by_name(project_name)
    return bb.source.primary(*project_cls.SOURCE)


def get_local_project_git_path(
    project_name: str, git_name: tp.Optional[str] = None
) -> Path:
    """
    Get the path to the local download location of a git repository for a given
    benchbuild project.

    Args:
        project_name: name of the given benchbuild project
        git_name: name of the git repository, i.e., the name of the repository
                  folder. If no git_name is provided, the name of the primary
                  source is used.

    Returns:
        Path to the local download location of the git repository.
    """

    if git_name:
        source = get_extended_commit_lookup_source(project_name, git_name)
    else:
        source = get_primary_project_source(project_name)

    if is_git_source(source):
        source.fetch()

    return tp.cast(Path, Path(target_prefix()) / source.local)


def get_extended_commit_lookup_source(
    project_name: str, git_name: str
) -> bb.source.FetchableSource:
    """
    Get benchbuild FetchableSource specified by the git_name or raise a
    LookupError if no match was found within the given benchbuild project.

    Args:
        project_name: name of the given benchbuild project
        git_name: name of the git repository

    Returns:
        benchbuild FetchableSource of the searched git repository
    """

    project_cls = get_project_cls_by_name(project_name)

    primary_source_name = os.path.basename(
        get_primary_project_source(project_name).local
    )

    if git_name == primary_source_name:
        return get_primary_project_source(project_name)

    for source in project_cls.SOURCE:
        if git_name == os.path.basename(source.local):
            return source

    raise LookupError(
        f"The specified git_name {git_name} could not be found in the sources"
    )


def get_local_project_git(
    project_name: str, git_name: tp.Optional[str] = None
) -> pygit2.Repository:
    """
    Get the git repository for a given benchbuild project.

    Args:
        project_name: name of the given benchbuild project
        git_name: name of the git repository

    Returns:
        git repository that matches the given git_name.
    """
    git_path = get_local_project_git_path(project_name, git_name)
    repo_path = pygit2.discover_repository(str(git_path))
    return pygit2.Repository(repo_path)


def get_tagged_commits(project_name: str) -> tp.List[tp.Tuple[str, str]]:
    """Get a list of all tagged commits along with their respective tags."""
    repo_loc = get_local_project_git_path(project_name)
    with local.cwd(repo_loc):
        # --dereference resolves tag IDs into commits
        # These lines are indicated by the suffix '^{}' (see man git-show-ref)
        ref_list: tp.List[str] = git("show-ref", "--tags",
                                     "--dereference").strip().split("\n")
        ref_list = [ref for ref in ref_list if ref.endswith("^{}")]
        refs: tp.List[tp.Tuple[str, str]] = [
            (ref_split[0], ref_split[1][10:-3])
            for ref_split in [ref.strip().split() for ref in ref_list]
        ]
        return refs


def get_all_revisions_between(c_start: str,
                              c_end: str,
                              short: bool = False) -> tp.List[str]:
    """
    Returns a list of all revisions between two commits c_start and c_end
    (inclusive), where c_start comes before c_end.

    It is assumed that the current working directory is the git repository.

    Args:
        c_start: first commit of the range
        c_end: last commit of the range
        short: shorten revision hashes
    """
    result = [c_start]
    result.extend(
        git(
            "log", "--pretty=%H", "--ancestry-path",
            "{}..{}".format(c_start, c_end)
        ).strip().split()
    )
    return list(map(lambda rev: rev[:10], result)) if short else result


def is_git_source(source: bb.source.FetchableSource) -> bool:
    """
    Checks if given base source is a git source.

    Args:
        source: base source to check

    Returns:
        true if the base source is a git source, false ow.
    """
    return hasattr(source, "fetch")


class BinaryType(Enum):
    """Enum for different binary types."""
    value: int

    executable = 1
    shared_library = 2
    static_library = 3

    def __str__(self) -> str:
        return str(self.name)


class ProjectBinaryWrapper():
    """
    Wraps project binaries which get generated during compilation.

    >>> ProjectBinaryWrapper("binary_name", "path/to/binary", \
                             BinaryType.executable)
    (binary_name: path/to/binary | executable)
    """

    def __init__(
        self, binary_name: str, path_to_binary: Path, binary_type: BinaryType
    ) -> None:
        self.__binary_name = binary_name
        self.__binary_path = path_to_binary
        self.__type = binary_type

    @property
    def name(self) -> str:
        return self.__binary_name

    @property
    def path(self) -> Path:
        return self.__binary_path

    @property
    def type(self) -> BinaryType:
        return self.__type

    def __str__(self) -> str:
        return f"{self.name}: {self.path} | {str(self.type)}"

    def __repr__(self) -> str:
        return f"({str(self)})"


def wrap_paths_to_binaries_with_name(
    binaries: tp.List[tp.Tuple[str, str, BinaryType]]
) -> tp.List[ProjectBinaryWrapper]:
    """
    Generates a wrapper for project binaries.

    >>> wrap_paths_to_binaries_with_name([("fooer", "src/foo", \
                                           BinaryType.executable)])
    [(fooer: src/foo | executable)]

    >>> wrap_paths_to_binaries_with_name([("fooer", "src/foo", \
                                           BinaryType.executable), \
                                          ("barer", "src/bar", \
                                           BinaryType.shared_library)])
    [(fooer: src/foo | executable), (barer: src/bar | shared_library)]
    """
    return [ProjectBinaryWrapper(x[0], Path(x[1]), x[2]) for x in binaries]


def wrap_paths_to_binaries(
    binaries: tp.List[tp.Tuple[str, BinaryType]]
) -> tp.List[ProjectBinaryWrapper]:
    """
    Generates a wrapper for project binaries.

    >>> wrap_paths_to_binaries([("src/foo", BinaryType.executable)])
    [(foo: src/foo | executable)]

    >>> wrap_paths_to_binaries([("src/foo.so", BinaryType.shared_library)])
    [(foo: src/foo.so | shared_library)]

    >>> wrap_paths_to_binaries([("src/foo", BinaryType.static_library), \
                                ("src/bar",BinaryType.executable)])
    [(foo: src/foo | static_library), (bar: src/bar | executable)]
    """
    return wrap_paths_to_binaries_with_name([
        (Path(x[0]).stem, x[0], x[1]) for x in binaries
    ])


def copy_renamed_git_to_dest(src_dir: Path, dest_dir: Path) -> None:
    """
    Renames git files that were made git_storable (e.g., .gitted) back to their
    original git name and stores the renamed copy at the destination path. The
    original files stay untouched. Renaming and copying will be skipped if the
    dest_dir already exists.

    Args:
        src_dir: path to the source directory
        dest_dir: path to the destination directory
    """
    if os.path.isdir(dest_dir):
        return
    copy_tree(str(src_dir), str(dest_dir))

    for root, dirs, files in os.walk(dest_dir, topdown=False):
        for name in files:
            if name == "gitmodules":
                os.rename(
                    os.path.join(root, name), os.path.join(root, ".gitmodules")
                )
            elif name == "gitattributes":
                os.rename(
                    os.path.join(root, name),
                    os.path.join(root, ".gitattributes")
                )
            elif name == "gitignore":
                os.rename(
                    os.path.join(root, name), os.path.join(root, ".gitignore")
                )
            elif name == ".gitted":
                os.rename(os.path.join(root, name), os.path.join(root, ".git"))

        for name in dirs:
            if name == ".gitted":
                os.rename(os.path.join(root, name), os.path.join(root, ".git"))


class VaraTestRepoSubmodule(GitSubmodule):
    """A project source for submodule repositories stored in the vara-test-repos
    repository."""

    __vara_test_repos_git = Git(
        remote="https://github.com/se-passau/vara-test-repos",
        local="vara_test_repos",
    )

    def fetch(self) -> pb.LocalPath:
        """
        Overrides ``GitSubmodule`` s fetch to
          1. fetch the vara-test-repos repo
          2. extract the specified submodule from the vara-test-repos repo

        Returns:
            the path where the inner repo is extracted to
        """
        self.__vara_test_repos_git.shallow = self.shallow
        self.__vara_test_repos_git.clone = self.clone

        vara_test_repos_path = self.__vara_test_repos_git.fetch()
        submodule_path = vara_test_repos_path / Path(self.remote)
        submodule_target = local.path(target_prefix()) / Path(self.local)

        # Extract submodule
        copy_renamed_git_to_dest(submodule_path, submodule_target)

        return submodule_target


class VaraTestRepoSource(Git):  # type: ignore
    """A project source for repositories stored in the vara-test-repos
    repository."""

    __vara_test_repos_git = Git(
        remote="https://github.com/se-passau/vara-test-repos",
        local="vara_test_repos",
    )

    def fetch(self) -> pb.LocalPath:
        """
        Overrides ``Git`` s fetch to
          1. fetch the vara-test-repos repo
          2. extract the specified repo from the vara-test-repos repo

        Returns:
            the path where the inner repo is extracted to
        """
        self.__vara_test_repos_git.shallow = self.shallow
        self.__vara_test_repos_git.clone = self.clone

        vara_test_repos_path = self.__vara_test_repos_git.fetch()
        main_src_path = vara_test_repos_path / self.remote
        main_tgt_path = local.path(target_prefix()) / self.local

        # Extract main repo
        copy_renamed_git_to_dest(main_src_path, main_tgt_path)

        return main_tgt_path

    def version(self, target_dir: str, version: str = 'HEAD') -> pb.LocalPath:
        """Overrides ``Git`` s version to create a new git worktree pointing to
        the requested version."""

        main_repo_src_local = self.fetch()
        tgt_loc = pb.local.path(target_dir) / self.local
        vara_test_repos_path = self.__vara_test_repos_git.fetch()
        main_repo_src_remote = vara_test_repos_path / self.remote

        mkdir('-p', tgt_loc)

        # Extract main repository
        cp("-r", main_repo_src_local + "/.", tgt_loc)

        # Extract submodules
        with pb.local.cwd(tgt_loc):

            # Get submodule entries
            submodule_url_entry_list = git(
                "config", "--file", ".gitmodules", "--name-only",
                "--get-regexp", "url"
            ).split('\n')

            # Remove empty strings
            submodule_url_entry_list = list(
                filter(None, submodule_url_entry_list)
            )

<<<<<<< HEAD
        return tgt_path


class LocalGit(Git):
    """A git source that does not clone."""

    def fetch(self) -> pb.LocalPath:
        return local.path(target_prefix()) / self.local
=======
            for entry in submodule_url_entry_list:
                relative_submodule_url = Path(
                    git("config", "--file", ".gitmodules", "--get",
                        entry).replace('\n', '')
                )
                copy_renamed_git_to_dest(
                    main_repo_src_remote / relative_submodule_url,
                    relative_submodule_url
                )
            git("checkout", "--detach", version)
            git("submodule", "update")

        return tgt_loc
>>>>>>> 60eff5b4
<|MERGE_RESOLUTION|>--- conflicted
+++ resolved
@@ -382,16 +382,6 @@
                 filter(None, submodule_url_entry_list)
             )
 
-<<<<<<< HEAD
-        return tgt_path
-
-
-class LocalGit(Git):
-    """A git source that does not clone."""
-
-    def fetch(self) -> pb.LocalPath:
-        return local.path(target_prefix()) / self.local
-=======
             for entry in submodule_url_entry_list:
                 relative_submodule_url = Path(
                     git("config", "--file", ".gitmodules", "--get",
@@ -405,4 +395,10 @@
             git("submodule", "update")
 
         return tgt_loc
->>>>>>> 60eff5b4
+
+
+class LocalGit(Git):
+    """A git source that does not clone."""
+
+    def fetch(self) -> pb.LocalPath:
+        return local.path(target_prefix()) / self.local