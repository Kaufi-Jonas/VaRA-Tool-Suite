--- conflicted
+++ resolved
@@ -199,11 +199,7 @@
 
         if binary_type is BinaryType.EXECUTABLE:
             self.__entry_point = entry_point
-<<<<<<< HEAD
             if not self.entry_point:
-=======
-            if not self.__entry_point:
->>>>>>> 1ecd619e
                 self.__entry_point = self.path
         else:
             self.__entry_point = None
@@ -238,8 +234,6 @@
         executable_entry_point = local[f"{self.entry_point}"]
         return executable_entry_point(*args, **kwargs)
 
-<<<<<<< HEAD
-=======
     def __getitem__(self, args: tp.Any) -> BoundCommand:
         if self.type is not BinaryType.EXECUTABLE:
             raise AssertionError(f"Executing {self.type} is not possible.")
@@ -247,7 +241,6 @@
         executable_entry_point = local[f"{self.entry_point}"]
         return executable_entry_point[args]
 
->>>>>>> 1ecd619e
     def __str__(self) -> str:
         return f"{self.name}: {self.path} | {str(self.type)}"
 
