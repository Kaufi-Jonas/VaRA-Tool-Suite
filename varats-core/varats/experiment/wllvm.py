"""
Module to provide WLLVM support for project compilation and extracting bc files
from generated binaries.

WLLVM is a compiler replacement/hook to compile projects with clang, producing
LLVM-IR files on the side. This allows us to hook into the build process and to
add additional passes/flags, without modifying build files, and later use the
generated bc files with LLVM.
"""

import typing as tp
from enum import Enum
from os import getenv, path
from pathlib import Path

from benchbuild.extensions import base
from benchbuild.project import Project
from benchbuild.utils import actions
from benchbuild.utils.cmd import cp, extract_bc, mkdir
from benchbuild.utils.compiler import cc
from benchbuild.utils.path import list_to_path, path_to_list
from plumbum import local

from varats.experiment.experiment_util import (
    FunctionPEErrorWrapper,
    PEErrorHandler,
)
from varats.project.project_util import ProjectBinaryWrapper
from varats.utils.settings import bb_cfg


class BCFileExtensions(Enum):
    """
    List of possible extensions that specify the way a BC file was created.

    An extension should be requested when a BC file needs to fulfill certain
    requirements, e.g., was compiled with debug metadata or compiled with
    optimizations.
    """
    value: str  # pylint: disable=invalid-name

    DEBUG = 'dbg'
    NO_OPT = 'O0'
    OPT = 'O2'
    TBAA = "TBAA"
<<<<<<< HEAD
=======
    FEATURE = 'feature'
>>>>>>> d427d35b
    BLAME = "blame"

    def __lt__(self, other: tp.Any) -> bool:
        if isinstance(other, BCFileExtensions):
            return self.value < other.value

        return False


class RunWLLVM(base.Extension):  # type: ignore
    """
    This extension implements the WLLVM compiler.

    This class is an extension that implements the WLLVM compiler with the
    required flags LLVM_COMPILER=clang and LLVM_OUTPUFILE=<path>. This compiler
    is used to transfer the complete project into LLVM-IR.
    """

    def __call__(self, compiler: cc, *args: tp.Any, **kwargs: tp.Any) -> tp.Any:
        if str(compiler).endswith("clang++"):
            wllvm = local["wllvm++"]
        else:
            wllvm = local["wllvm"]

        env = bb_cfg()["env"].value
        env_path_list = path_to_list(getenv("PATH", ""))
        env_path_list = env.get("PATH", []) + env_path_list

        libs_path = path_to_list(getenv("LD_LIBRARY_PATH", ""))
        libs_path = env.get("LD_LIBRARY_PATH", []) + libs_path

        wllvm = wllvm.with_env(
            LLVM_COMPILER="clang",
            PATH=list_to_path(env_path_list),
            LD_LIBRARY_PATH=list_to_path(libs_path)
        )

        return self.call_next(wllvm, *args, **kwargs)


bb_cfg()["varats"] = {
    "outfile": {
        "default": "",
        "desc": "Path to store results of VaRA CFR analysis."
    },
    "result": {
        "default": "",
        "desc": "Path to store already annotated projects."
    },
}


class Extract(actions.Step):  # type: ignore
    """Extract step to extract a llvm bitcode file(.bc) from the project."""

    NAME = "EXTRACT"
    DESCRIPTION = "Extract bitcode out of the execution file."

    BC_CACHE_FOLDER_TEMPLATE = "{cache_dir}/{project_name}/"

    @staticmethod
    def get_bc_file_name(
        project_name: str,
        binary_name: str,
        project_version: str,
        bc_file_extensions: tp.Optional[tp.List[BCFileExtensions]] = None
    ) -> str:
        """Parses parameter information into a filename template to name a
        bitcode file."""

        if bc_file_extensions is None:
            bc_file_extensions = []

        if bc_file_extensions:
            experiment_bc_file_ext = '-'

            ext_sep = ""
            for ext in sorted(bc_file_extensions):
                experiment_bc_file_ext += (ext_sep + ext.value)
                ext_sep = '_'
        else:
            experiment_bc_file_ext = ''

        return f"{project_name}-{binary_name}-{project_version}" \
               f"{experiment_bc_file_ext}.bc"

    def __init__(
        self,
        project: Project,
        bc_file_extensions: tp.Optional[tp.List[BCFileExtensions]] = None,
        handler: tp.Optional[PEErrorHandler] = None
    ) -> None:
        super().__init__(
            obj=project,
            action_fn=FunctionPEErrorWrapper(self.extract, handler)
            if handler else self.extract
        )
        if bc_file_extensions is None:
            bc_file_extensions = []

        self.bc_file_extensions = bc_file_extensions

    def extract(self) -> actions.StepResult:
        """This step extracts the bitcode of the executable of the project into
        one file."""
        if not self.obj:
            return
        project = self.obj

        bc_cache_folder = self.BC_CACHE_FOLDER_TEMPLATE.format(
            cache_dir=str(bb_cfg()["varats"]["result"]),
            project_name=str(project.name)
        )
        mkdir("-p", local.path() / bc_cache_folder)

        for binary in project.binaries:
            bc_cache_file = bc_cache_folder + self.get_bc_file_name(
                project_name=str(project.name),
                binary_name=str(binary.name),
                project_version=project.version_of_primary,
                bc_file_extensions=self.bc_file_extensions
            )

            target_binary = Path(project.source_of_primary) / binary.path
            extract_bc(target_binary)
            cp(str(target_binary) + ".bc", local.path() / bc_cache_file)


def project_bc_files_in_cache(
    project: Project,
    required_bc_file_extensions: tp.Optional[tp.List[BCFileExtensions]]
) -> bool:
    """
    Checks if all bc files, corresponding to the projects binaries, are in the
    cache.

    Args:
        project: the project
        required_bc_file_extensions: list of required file extensions

    Returns: True, if all BC files are present, False otherwise.
    """

    all_files_present = True
    for binary in project.binaries:
        all_files_present &= path.exists(
            local.path(
                Extract.BC_CACHE_FOLDER_TEMPLATE.format(
                    cache_dir=str(bb_cfg()["varats"]["result"]),
                    project_name=str(project.name)
                ) + Extract.get_bc_file_name(
                    project_name=str(project.name),
                    binary_name=binary.name,
                    project_version=project.version_of_primary,
                    bc_file_extensions=required_bc_file_extensions
                )
            )
        )

    return all_files_present


def _create_default_bc_file_creation_actions(
    project: Project, required_bc_file_extensions: tp.List[BCFileExtensions],
    extraction_error_handler: tp.Optional[PEErrorHandler]
) -> tp.List[actions.Step]:
    """
    Creates the default action pipeline to compile a project and run the BC
    files extraction step.

    Args:
        project: the project to compile
        required_bc_file_extensions: list of required file extensions
        extraction_error_handler: error handler to report errors during
                                  the extraction step

    Returns: default compile and extract action steps
    """
    analysis_actions = []
    analysis_actions.append(actions.Compile(project))
    analysis_actions.append(
        Extract(
            project,
            required_bc_file_extensions,
            handler=extraction_error_handler
        )
    )
    return analysis_actions


def get_bc_cache_actions(
    project: Project,
    bc_file_extensions: tp.Optional[tp.List[BCFileExtensions]] = None,
    extraction_error_handler: tp.Optional[PEErrorHandler] = None,
    bc_action_creator: tp.Callable[
        [Project, tp.List[BCFileExtensions], tp.Optional[PEErrorHandler]],
        tp.List[actions.Step]] = _create_default_bc_file_creation_actions
) -> tp.List[actions.Step]:
    """
    Builds the action pipeline, if needed, to fill the BC file cache that
    provides BC files for the compiled binaries of a project.

    Args:
        project: the project to compile
        bc_file_extensions: list of bc file extensions
        extraction_error_handler: error handler to report errors during
                                  the extraction step
        bc_action_creator: alternative BC cache actions creation callback

    Returns: required actions to populate the BC cache
    """

    if not project_bc_files_in_cache(project, bc_file_extensions):
        return bc_action_creator(
            project, bc_file_extensions if bc_file_extensions else [],
            extraction_error_handler
        )

    return []


def get_cached_bc_file_path(
    project: Project,
    binary: ProjectBinaryWrapper,
    required_bc_file_extensions: tp.Optional[tp.List[BCFileExtensions]] = None,
) -> Path:
    """
    Look up the path to a BC file from the BC cache.

    Args:
        project: the project
        binary: which corresponds to the BC file
        required_bc_file_extensions: list of required file extensions

    Returns: path to the cached BC file
    """
    bc_cache_folder = local.path(
        Extract.BC_CACHE_FOLDER_TEMPLATE.format(
            cache_dir=str(bb_cfg()["varats"]["result"]),
            project_name=str(project.name)
        )
    )

    bc_file_path = bc_cache_folder / Extract.get_bc_file_name(
        project_name=project.name,
        binary_name=binary.name,
        project_version=project.version_of_primary,
        bc_file_extensions=required_bc_file_extensions
    )
    if not bc_file_path.exists():
        raise LookupError(
            "No corresponding BC file found in cache. Project was probably not"
            " compiled with the correct compile/extract action."
        )
    return Path(bc_file_path)<|MERGE_RESOLUTION|>--- conflicted
+++ resolved
@@ -43,10 +43,7 @@
     NO_OPT = 'O0'
     OPT = 'O2'
     TBAA = "TBAA"
-<<<<<<< HEAD
-=======
     FEATURE = 'feature'
->>>>>>> d427d35b
     BLAME = "blame"
 
     def __lt__(self, other: tp.Any) -> bool:
