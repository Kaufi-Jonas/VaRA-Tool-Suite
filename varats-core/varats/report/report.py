"""The Report module implements basic report functionalities and provides a
minimal interface ``BaseReport`` to implement own reports."""

import re
import shutil
import typing as tp
import weakref
from enum import Enum
from pathlib import Path, PosixPath
from tempfile import TemporaryDirectory

from plumbum import colors
from plumbum.colorlib.styles import Color

from varats.utils.git_util import ShortCommitHash


class FileStatusExtension(Enum):
    """
    Enum to abstract the status of a file.

    Specific report files can map these to their own specific representation.
    """
    value: tp.Tuple[str, Color]  # pylint: disable=invalid-name

    SUCCESS = ("success", colors.green)
    INCOMPLETE = ("incomplete", colors.orangered1)
    FAILED = ("failed", colors.lightred)
    COMPILE_ERROR = ("cerror", colors.red)
    MISSING = ("###", colors.yellow3a)
    BLOCKED = ("blocked", colors.blue)

    def get_status_extension(self) -> str:
        """Returns the corresponding file ending to the status."""
        return str(self.value[0])

    def nice_name(self) -> str:
        """Returns a nicely formatted name."""
        if self == FileStatusExtension.COMPILE_ERROR:
            return "CompileError"

        return self.name.lower().capitalize()

    @property
    def status_color(self) -> Color:
        """Returns the corresponding color to the status."""
        return self.value[1]

    def get_colored_status(self) -> str:
        """Returns the corresponding file status, colored in the specific status
        color."""
        return tp.cast(str, self.status_color[self.nice_name()])

    def num_color_characters(self) -> int:
        """Returns the number of non printable color characters."""
        return len(self.status_color[''])

    @staticmethod
    def get_physical_file_statuses() -> tp.Set['FileStatusExtension']:
        """Returns the set of file status extensions that are associated with
        real result files."""
        return {
            FileStatusExtension.SUCCESS, FileStatusExtension.FAILED,
            FileStatusExtension.COMPILE_ERROR
        }

    @staticmethod
    def get_virtual_file_statuses() -> tp.Set['FileStatusExtension']:
        """Returns the set of file status extensions that are not associated
        with real result files."""
        return {FileStatusExtension.MISSING, FileStatusExtension.BLOCKED}

    @staticmethod
    def get_regex_grp() -> str:
        """Returns a regex group that can match all file stati."""
        regex_grp = r"(?P<status_ext>("
        for status in FileStatusExtension:
            regex_grp += fr"{status.get_status_extension()}" + '|'

        # Remove the '|' at the end
        regex_grp = regex_grp[:-1]
        regex_grp += "))"
        return regex_grp

    @staticmethod
    def get_file_status_from_str(status_name: str) -> 'FileStatusExtension':
        """
        Converts the name of a status extensions to the specific enum value.

        Args:
            status_name: name of the status extension

        Returns:
            FileStatusExtension enum with the specified name

        Test:
        >>> FileStatusExtension.get_file_status_from_str('success')
        <FileStatusExtension.SUCCESS: ('success', <ANSIStyle: Green>)>

        >>> FileStatusExtension.get_file_status_from_str('SUCCESS')
        <FileStatusExtension.SUCCESS: ('success', <ANSIStyle: Green>)>

        >>> FileStatusExtension.get_file_status_from_str('###')
        <FileStatusExtension.MISSING: ('###', <ANSIStyle: Full: Yellow3A>)>

        >>> FileStatusExtension.get_file_status_from_str('CompileError')
        <FileStatusExtension.COMPILE_ERROR: ('cerror', <ANSIStyle: Red>)>
        """
        for fs_enum in FileStatusExtension:
            if status_name.upper(
            ) == fs_enum.name or status_name == fs_enum.value[
                0] or status_name == fs_enum.nice_name():
                return fs_enum

        raise ValueError(f"Unknown file status extension name: {status_name}")

    @staticmethod
    def combine(
        lhs: 'FileStatusExtension', rhs: 'FileStatusExtension'
    ) -> 'FileStatusExtension':
        """
        Combines two FileStatusExtension into one.

        Should no specific combination rule apply, the lhs is used as a default.
        """
        if (
            lhs == FileStatusExtension.SUCCESS and
            rhs != FileStatusExtension.SUCCESS
        ) or (
            rhs == FileStatusExtension.SUCCESS and
            lhs != FileStatusExtension.SUCCESS
        ):
            return FileStatusExtension.INCOMPLETE
        return lhs


class ReportFilename():
    """ReportFilename wraps special semantics about our report filenames around
    strings and paths."""

    __RESULT_FILE_REGEX = re.compile(
        r"(?P<experiment_shorthand>.*)-" + r"(?P<report_shorthand>.*)-" +
        r"(?P<project_name>.*)-(?P<binary_name>.*)-" +
        r"(?P<file_commit_hash>.*)_(?P<UUID>[0-9a-fA-F\-]*)_" +
        FileStatusExtension.get_regex_grp() + r"?(?P<file_ext>\..*)?" + "$"
    )

    __RESULT_FILE_TEMPLATE = (
        "{experiment_shorthand}-" + "{report_shorthand}-" + "{project_name}-" +
        "{binary_name}-" + "{project_revision}_" + "{project_uuid}_" +
        "{status_ext}" + "{file_ext}"
    )

    def __init__(self, file_name: tp.Union[str, Path]) -> None:
        if isinstance(file_name, (Path, PosixPath)):
            self.__filename = file_name.name
        else:
            self.__filename = str(file_name)

    @property
    def filename(self) -> str:
        """Literal file name."""
        return self.__filename

    @property
    def binary_name(self) -> str:
        """Name of the analyzed binary."""
        match = ReportFilename.__RESULT_FILE_REGEX.search(self.filename)
        if match:
            return str(match.group("binary_name"))

        raise ValueError(f'File {self.filename} name was wrongly formatted.')

    def has_status_success(self) -> bool:
        """
        Checks if the file name is a (Success) result file.

        Returns:
            True, if the file name is for a success file
        """
        return ReportFilename.result_file_has_status(
            self.filename, FileStatusExtension.SUCCESS
        )

    def has_status_failed(self) -> bool:
        """
        Check if the file name is a (Failed) result file.

        Returns:
            True, if the file name is for a failed file
        """
        return ReportFilename.result_file_has_status(
            self.filename, FileStatusExtension.FAILED
        )

    def has_status_compileerror(self) -> bool:
        """
        Check if the filename is a (CompileError) result file.

        Returns:
            True, if the file name is for a compile error file
        """
        return ReportFilename.result_file_has_status(
            self.filename, FileStatusExtension.COMPILE_ERROR
        )

    def has_status_missing(self) -> bool:
        """
        Check if the filename is a (Missing) result file.

        Returns:
            True, if the file name is for a missing file
        """
        return ReportFilename.result_file_has_status(
            self.filename, FileStatusExtension.MISSING
        )

    def has_status_blocked(self) -> bool:
        """
        Check if the filename is a (Blocked) result file.

        Returns:
            True, if the file name is for a blocked file
        """
        return ReportFilename.result_file_has_status(
            self.filename, FileStatusExtension.BLOCKED
        )

    @staticmethod
    def result_file_has_status(
        file_name: str, extension_type: FileStatusExtension
    ) -> bool:
        """
        Check if the passed file name is of the expected file status.

        Args:
            file_name: name of the file to check
            extension_type: expected file status extension

        Returns:
            True, if the file name is for a file with the the specified
            ``extension_type``
        """
        match = ReportFilename.__RESULT_FILE_REGEX.search(file_name)
        if match:
            return match.group("status_ext") == (
                FileStatusExtension.get_status_extension(extension_type)
            )
        return False

    def is_result_file(self) -> bool:
        """
        Check if the file name is formatted like a result file.

        Returns:
            True, if the file name is correctly formatted
        """
        match = ReportFilename.__RESULT_FILE_REGEX.search(self.filename)
        return match is not None

    @property
    def commit_hash(self) -> ShortCommitHash:
        """
        Commit hash of the result file.

        Returns:
            the commit hash from a result file name
        """
        match = ReportFilename.__RESULT_FILE_REGEX.search(self.filename)
        if match:
            return ShortCommitHash(match.group("file_commit_hash"))

        raise ValueError(f'File {self.filename} name was wrongly formatted.')

    @property
    def experiment_shorthand(self) -> str:
        """
        Experiment shorthand of the result file.

        Returns:
            the experiment shorthand from a result file
        """
        match = ReportFilename.__RESULT_FILE_REGEX.search(self.filename)
        if match:
            return match.group("experiment_shorthand")

        raise ValueError(f'File {self.filename} name was wrongly formatted.')

    @property
    def report_shorthand(self) -> str:
        """
        Report shorthand of the result file.

        Returns:
            the report shorthand from a result file
        """
        match = ReportFilename.__RESULT_FILE_REGEX.search(self.filename)
        if match:
            return match.group("report_shorthand")

        raise ValueError(f'File {self.filename} name was wrongly formatted.')

    @property
    def file_status(self) -> FileStatusExtension:
        """
        Get the FileStatusExtension from a result file.

        Returns:
            the FileStatusExtension of the result file
        """
        match = ReportFilename.__RESULT_FILE_REGEX.search(self.filename)
        if match:
            return FileStatusExtension.get_file_status_from_str(
                match.group("status_ext")
            )

        raise ValueError('File {file_name} name was wrongly formatted.')

    @property
    def uuid(self) -> str:
        """Report UUID of the result file, genereated by BenchBuild during the
        experiment."""
        match = ReportFilename.__RESULT_FILE_REGEX.search(self.filename)
        if match:
            return match.group("UUID")

        raise ValueError(f'File {self.filename} name was wrongly formatted.')

    @staticmethod
    def get_file_name(
        experiment_shorthand: str,
        report_shorthand: str,
        project_name: str,
        binary_name: str,
        project_revision: ShortCommitHash,
        project_uuid: str,
        extension_type: FileStatusExtension,
        file_ext: str = ".txt"
    ) -> 'ReportFilename':
        """
        Generates a filename for a report file out the different parts.

        Args:
            experiment_shorthand: unique shorthand of the experiment
            report_shorthand: unique shorthand of the report
            project_name: name of the project for which the report was generated
            binary_name: name of the binary for which the report was generated
            project_revision: revision of the project, i.e., commit hash
            project_uuid: benchbuild uuid for the experiment run
            extension_type: to specify the status of the generated report
            file_ext: file extension of the report file

        Returns:
            name for the report file that can later be uniquly identified
        """
        status_ext = FileStatusExtension.get_status_extension(extension_type)

        # Add the missing '.' if none was given by the report
        if file_ext and not file_ext.startswith("."):
            file_ext = "." + file_ext

        return ReportFilename(
            ReportFilename.__RESULT_FILE_TEMPLATE.format(
                experiment_shorthand=experiment_shorthand,
                report_shorthand=report_shorthand,
                project_name=project_name,
                binary_name=binary_name,
                project_revision=project_revision,
                project_uuid=project_uuid,
                status_ext=status_ext,
                file_ext=file_ext
            )
        )

    def __str__(self) -> str:
        return self.filename

    def __repr__(self) -> str:
        return self.filename


class BaseReport():
    """Report base class to add general report properties and helper
    functions."""

    REPORT_TYPES: tp.Dict[str, tp.Type['BaseReport']] = {}

    SHORTHAND: str
    FILE_TYPE: str

    def __init__(self, path: Path) -> None:
        self.__path = path
        self.__filename = ReportFilename(path)

    @classmethod
    def __init_subclass__(
        cls, shorthand: str, file_type: str, *args: tp.Any, **kwargs: tp.Any
    ) -> None:
        super().__init_subclass__(*args, **kwargs)

        cls.SHORTHAND = shorthand
        cls.FILE_TYPE = file_type

        name = cls.__name__
        if name not in cls.REPORT_TYPES:
            cls.REPORT_TYPES[name] = cls

    @staticmethod
    def lookup_report_type_from_file_name(
        file_name: str
    ) -> tp.Optional[tp.Type['BaseReport']]:
        """
        Looks-up the correct report class from a given `file_name`.

        Args:
            file_name: of the report file

        Returns:
            corresponding report class
        """
        try:
            shorthand = ReportFilename(file_name).report_shorthand
        except ValueError:
            # Return nothing if we cannot correctly identify a shothand for the
            # specified file name
            return None
        return BaseReport.lookup_report_type_by_shorthand(shorthand)

    @staticmethod
    def lookup_report_type_by_shorthand(
        shorthand: str
    ) -> tp.Optional[tp.Type['BaseReport']]:
        """
        Looks-up the correct report class from a given report `shorthand`.

        Args:
            shorthand: of the report file

        Returns:
            corresponding report class
        """
        try:
            for report_type in BaseReport.REPORT_TYPES.values():
                if getattr(report_type, "SHORTHAND") == shorthand:
                    return report_type
        except ValueError:
            return None

        return None

    @classmethod
    def get_file_name(
        cls,
        experiment_shorthand: str,
        project_name: str,
        binary_name: str,
        project_revision: ShortCommitHash,
        project_uuid: str,
        extension_type: FileStatusExtension,
    ) -> ReportFilename:
        """
        Generates a filename for a report file.

        Args:
            experiment_shorthand: unique shorthand of the experiment
            project_name: name of the project for which the report was generated
            binary_name: name of the binary for which the report was generated
            project_revision: version of the analyzed project, i.e., commit hash
            project_uuid: benchbuild uuid for the experiment run
            extension_type: to specify the status of the generated report

        Returns:
            name for the report file that can later be uniquly identified
        """
        return ReportFilename.get_file_name(
            experiment_shorthand, cls.SHORTHAND, project_name, binary_name,
            project_revision, project_uuid, extension_type, cls.FILE_TYPE
        )

    @property
    def path(self) -> Path:
        """Path to the report file."""
        return self.__path

    @property
    def filename(self) -> ReportFilename:
        """Filename of the report."""
        return self.__filename

    @classmethod
    def shorthand(cls) -> str:
        """Shorthand for this report."""
        return cls.SHORTHAND

    @classmethod
    def file_type(cls) -> str:
        """File type of this report."""
        return cls.FILE_TYPE

    @classmethod
    def is_correct_report_type(cls, file_name: str) -> bool:
        """
        Check if the passed file belongs to this report type.

        Args:
            file_name: name of the file to check

        Returns:
            True, if the file belongs to this report type
        """
        try:
            short_hand = ReportFilename(file_name).report_shorthand
            return short_hand == cls.shorthand()
        except ValueError:
            return False


class ReportSpecification():
    """Groups together multiple report types into a specification that can be
    used, e.g., by experiments, to request multiple reports."""

    def __init__(self, *report_types: tp.Type[BaseReport]) -> None:
        self.__reports_types = list(report_types)

    @property
    def report_types(self) -> tp.List[tp.Type[BaseReport]]:
        """Report types in this report specification."""
        return list(self.__reports_types)

    @property
    def main_report(self) -> tp.Type[BaseReport]:
        """Main report of this specification."""
        return self.__reports_types[0]

    def in_spec(self, report_type: tp.Type[BaseReport]) -> bool:
        """Checks if a report type is specified in this spec."""
        return report_type in self.report_types

    def get_report_type(self, shorthand: str) -> tp.Type[BaseReport]:
        """
        Look up a report type by it's shorthand.

        Args:
            shorthand: notation for the report

        Returns:
            the report if, should it be part of this spec
        """
        report_type = BaseReport.lookup_report_type_by_shorthand(shorthand)

        if report_type and self.in_spec(report_type):
            return report_type

        raise LookupError(
            f"Report corresponding to {shorthand} was not specified."
        )

    def __contains__(self, report_type: tp.Type[BaseReport]) -> bool:
        return self.in_spec(report_type)

    def __iter__(self) -> tp.Iterator[tp.Type[BaseReport]]:
        return iter(self.report_types)


ReportTy = tp.TypeVar('ReportTy', bound=BaseReport)


class ReportAggregate(
    BaseReport, tp.Generic[ReportTy], shorthand="Agg", file_type="zip"
):
    """Parses multiple reports of the same type stored inside a zip file."""

    def __init__(self, path: Path, report_type: tp.Type[ReportTy]) -> None:
        super().__init__(path)

        # Create a temporary directory for extraction and register finalizer,
        # which will clean it up.
<<<<<<< HEAD
        self.__tmpdir = TemporaryDirectory()
        self.__finalizer = weakref.finalize(self, self.__tmpdir.cleanup)  # pylint: disable=R1732
=======
        self.__tmpdir = TemporaryDirectory()  # pylint: disable=R1732
        self.__finalizer = weakref.finalize(self, self.__tmpdir.cleanup)
>>>>>>> 060f1cc9

        # Extract archive and parse reports.
        if self.path.exists():
            shutil.unpack_archive(self.path, self.__tmpdir.name)

        self.__reports = [
            report_type(file) for file in Path(self.__tmpdir.name).iterdir()
        ]

    def remove(self) -> None:
        self.__finalizer()

    @property
    def removed(self) -> bool:
        return not self.__finalizer.alive

    @property
    def reports(self) -> tp.List[ReportTy]:
        """Returns the list of parsed reports."""
        return self.__reports<|MERGE_RESOLUTION|>--- conflicted
+++ resolved
@@ -575,13 +575,8 @@
 
         # Create a temporary directory for extraction and register finalizer,
         # which will clean it up.
-<<<<<<< HEAD
-        self.__tmpdir = TemporaryDirectory()
-        self.__finalizer = weakref.finalize(self, self.__tmpdir.cleanup)  # pylint: disable=R1732
-=======
         self.__tmpdir = TemporaryDirectory()  # pylint: disable=R1732
         self.__finalizer = weakref.finalize(self, self.__tmpdir.cleanup)
->>>>>>> 060f1cc9
 
         # Extract archive and parse reports.
         if self.path.exists():
