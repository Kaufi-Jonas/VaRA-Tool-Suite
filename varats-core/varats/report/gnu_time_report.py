"""
Simple report module to create and handle the standard timing output of GNU
time.

Examples to produce a ``TimeReport``:

    Commandline usage:
        .. code-block:: bash

            export REPORT_FILE="Path/To/MyFile"
            /usr/bin/time -v -o $REPORT_FILE sleep 2

    Experiment code:
        .. code-block:: python

            from benchbuild.utils.cmd import time, sleep
            report_file = "Path/To/MyFile"
            command_to_measure = sleep["2"]
            time("-v", "-o", f"{report_file}", command_to_measure)
"""

import re
import typing as tp
from datetime import timedelta
from pathlib import Path
import numpy as np
import typing as tp

<<<<<<< HEAD
from varats.report.report import (
    BaseReport
)
=======
import numpy as np

from varats.report.report import BaseReport
>>>>>>> 7d4eea61
from varats.report.report_aggregate import ReportAggregate
from varats.utils.util import static_vars


class WrongTimeReportFormat(Exception):
<<<<<<< HEAD
    """Thrown if the time report could not be parsed."""
=======
    """Thrown if a time report could not be parsed."""
>>>>>>> 7d4eea61


class TimeReport(BaseReport, shorthand="TR", file_type="txt"):
    """Report class to access GNU time output."""

    def __init__(self, path: Path) -> None:
        super().__init__(path)

        with open(self.path, 'r') as stream:
            for line in stream:
                line = line.strip()

                if line.startswith("Command being timed"):
                    self.__command_name: str = TimeReport._parse_command(line)
                    continue

                if line.startswith("Maximum resident set size"):
                    self.__max_resident_size: int = \
                        TimeReport._parse_max_resident_size(line)
                    continue

                if line.startswith("User time"):
                    self.__user_time = TimeReport._parse_user_time(line)
                    continue

                if line.startswith("System time"):
                    self.__system_time = TimeReport._parse_system_time(line)
                    continue

                if line.startswith("Elapsed (wall clock) time"):
                    self.__wall_clock_time: timedelta = \
                        TimeReport._parse_wall_clock_time(line)
                    continue

                # print("Not matched: ", line)

    @property
    def command_name(self) -> str:
        """Name of the command that was executed."""
        return self.__command_name

    @property
    def user_time(self) -> timedelta:
        """Measured user time in seconds."""
        return self.__user_time

    @property
    def system_time(self) -> timedelta:
        """Measured system time in seconds."""
        return self.__system_time

    @property
    def wall_clock_time(self) -> timedelta:
        """Elapsed wall clock time."""
        return self.__wall_clock_time

    @property
    def max_res_size(self) -> int:
        """Maximum resident size."""
        return self.__max_resident_size

    def __str__(self) -> str:
        return repr(self)

    def __repr__(self) -> str:
        str_repr = f"Command: {self.command_name}\n"
        str_repr += f"User time: {self.user_time}\n"
        str_repr += f"System time: {self.system_time}\n"
        str_repr += f"Elapsed wall clock time: {self.wall_clock_time}\n"
        str_repr += f"Max Resident Size (kbytes): {self.max_res_size}"
        return str_repr

    @staticmethod
    @static_vars(
        COMMAND_REGEX=re.compile(r'Command being timed: "(?P<command>.*)"')
    )
    def _parse_command(line: str) -> str:
        """
        >>> TimeReport._parse_command('Command being timed: "echo"')
        'echo'
        """
        match = TimeReport._parse_command.COMMAND_REGEX.search(line)
        if match:
            return str(match.group("command"))

        raise WrongTimeReportFormat("Could not parse command: ", line)

    @staticmethod
    def _parse_user_time(line: str) -> timedelta:
        """
        >>> import datetime
        >>> TimeReport._parse_user_time("User time (seconds): 42.12")
        datetime.timedelta(seconds=42, microseconds=120000)
        """
        if line.startswith("User time"):
            return timedelta(seconds=float(line.split(":")[1]))

        raise WrongTimeReportFormat("Could not parse user time: ", line)

    @staticmethod
    def _parse_system_time(line: str) -> timedelta:
        """
        >>> import datetime
        >>> TimeReport._parse_system_time("System time (seconds): 42.12")
        datetime.timedelta(seconds=42, microseconds=120000)
        """
        if line.startswith("System time"):
            return timedelta(seconds=float(line.split(":")[1]))

        raise WrongTimeReportFormat("Could not parse system time: ", line)

    @staticmethod
    @static_vars(WALL_CLOCK_REGEX=re.compile(r".*\):(?P<time>.*)"))
    def _parse_wall_clock_time(line: str) -> timedelta:
        """
        >>> import datetime
        >>> TimeReport._parse_wall_clock_time(\
                "Elapsed (wall clock) time (h:mm:ss or m:ss): 1:42:1.12")
        datetime.timedelta(seconds=6121, microseconds=120000)

        >>> import datetime
        >>> TimeReport._parse_wall_clock_time(\
                "Elapsed (wall clock) time (h:mm:ss or m:ss): 42:1.12")
        datetime.timedelta(seconds=2521, microseconds=120000)
        """
        match = TimeReport._parse_wall_clock_time.WALL_CLOCK_REGEX.search(line)
        if match:
            time_str = str(match.group("time"))
            if time_str.count(":") > 1:
                time_split = time_str.split(":")
                return timedelta(
                    hours=int(time_split[0]),
                    minutes=int(time_split[1]),
                    seconds=float(time_split[2])
                )

            time_split = time_str.split(":")
            return timedelta(
                minutes=int(time_split[0]), seconds=float(time_split[1])
            )

        raise WrongTimeReportFormat("Could not prase wall clock time: ", line)

    @staticmethod
    @static_vars(
        MAXRES_REGEX=re.compile(
            r"Maximum resident set size \((?P<size_type>.*)\): (?P<amount>\d*)"
        )
    )
    def _parse_max_resident_size(line: str) -> int:
        """
        >>> TimeReport._parse_max_resident_size(\
                "Maximum resident set size (kbytes): 1804")
        1804
        """
        match = TimeReport._parse_max_resident_size.MAXRES_REGEX.search(line)

        if match:
            if match.group("size_type") != "kbytes":
                raise AssertionError(
                    "Type confusion when parsing GNU time file"
                )

            return int(match.group("amount"))

        raise WrongTimeReportFormat(
            "Could not parse max resident set size: ", line
        )


class TimeReportAggregate(
<<<<<<< HEAD
        ReportAggregate[TimeReport],
        shorthand=TimeReport.SHORTHAND + ReportAggregate.SHORTHAND,
        file_type=ReportAggregate.FILE_TYPE):
=======
    ReportAggregate[TimeReport],
    shorthand=TimeReport.SHORTHAND + ReportAggregate.SHORTHAND,
    file_type=ReportAggregate.FILE_TYPE
):
>>>>>>> 7d4eea61
    """Manages multiple time reports in a zip archive."""

    def __init__(self, path: Path) -> None:
        super().__init__(path, TimeReport)

    @property
    def wall_clock_times(self) -> tp.List[float]:

<<<<<<< HEAD
        return [report.wall_clock_time.total_seconds()
                for report in self.reports]
=======
        return [
            report.wall_clock_time.total_seconds() for report in self.reports
        ]
>>>>>>> 7d4eea61

    @property
    def wall_clock_time_mean(self) -> float:

        return np.mean(self.wall_clock_times)

    @property
    def wall_clock_time_std(self) -> float:

        return np.std(self.wall_clock_times)

    @property
    def summary(self) -> str:
<<<<<<< HEAD
        return f"num_reports = {self.num_reports}\n" \
=======
        return f"num_reports = {len(self.reports)}\n" \
>>>>>>> 7d4eea61
            f"mean(wall_clock_time) = {self.wall_clock_time_mean}\n" \
            f"std(wall_clock_time) = {self.wall_clock_time_std}\n"<|MERGE_RESOLUTION|>--- conflicted
+++ resolved
@@ -26,25 +26,15 @@
 import numpy as np
 import typing as tp
 
-<<<<<<< HEAD
-from varats.report.report import (
-    BaseReport
-)
-=======
 import numpy as np
 
 from varats.report.report import BaseReport
->>>>>>> 7d4eea61
 from varats.report.report_aggregate import ReportAggregate
 from varats.utils.util import static_vars
 
 
 class WrongTimeReportFormat(Exception):
-<<<<<<< HEAD
-    """Thrown if the time report could not be parsed."""
-=======
     """Thrown if a time report could not be parsed."""
->>>>>>> 7d4eea61
 
 
 class TimeReport(BaseReport, shorthand="TR", file_type="txt"):
@@ -216,16 +206,10 @@
 
 
 class TimeReportAggregate(
-<<<<<<< HEAD
-        ReportAggregate[TimeReport],
-        shorthand=TimeReport.SHORTHAND + ReportAggregate.SHORTHAND,
-        file_type=ReportAggregate.FILE_TYPE):
-=======
     ReportAggregate[TimeReport],
     shorthand=TimeReport.SHORTHAND + ReportAggregate.SHORTHAND,
     file_type=ReportAggregate.FILE_TYPE
 ):
->>>>>>> 7d4eea61
     """Manages multiple time reports in a zip archive."""
 
     def __init__(self, path: Path) -> None:
@@ -234,14 +218,9 @@
     @property
     def wall_clock_times(self) -> tp.List[float]:
 
-<<<<<<< HEAD
-        return [report.wall_clock_time.total_seconds()
-                for report in self.reports]
-=======
         return [
             report.wall_clock_time.total_seconds() for report in self.reports
         ]
->>>>>>> 7d4eea61
 
     @property
     def wall_clock_time_mean(self) -> float:
@@ -255,10 +234,6 @@
 
     @property
     def summary(self) -> str:
-<<<<<<< HEAD
-        return f"num_reports = {self.num_reports}\n" \
-=======
         return f"num_reports = {len(self.reports)}\n" \
->>>>>>> 7d4eea61
             f"mean(wall_clock_time) = {self.wall_clock_time_mean}\n" \
             f"std(wall_clock_time) = {self.wall_clock_time_std}\n"