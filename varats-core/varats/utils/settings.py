"""
Settings module for VaRA.

All settings are stored in a simple dictionary. Each setting should be
modifiable via environment variable.
"""
import os
import typing as tp
from os import makedirs, path
from pathlib import Path

import benchbuild.utils.settings as s
from plumbum import local, LocalPath
<<<<<<< HEAD


def create_new_varats_config() -> s.Configuration:
    """
    Create a new default (uninitialized) varats config.

    For internal use only! If you want to access the current varats config, use
    :func:`vara_cfg()` instead.

    Returns:
        a new default vara config object
    """
    cfg = s.Configuration(
        "varats",
        node={
            "config_file": {
                "desc": "Config file path of varats. Not guaranteed to exist.",
                "default": None,
            },
            "benchbuild_root": {
                "desc": "Root folder to run BenchBuild in",
                "default": None,
            },
            "data_cache": {
                "default": "data_cache",
                "desc": "Local data cache to store preprocessed files."
            },
            "result_dir": {
                "desc": "Result folder for collected results",
                "default": None,
            },
        }
    )

    cfg["container"] = {
        "research_tool": {
            "desc":
                "The currently active research tool."
                "Base containers come with this tool preinstalled.",
            "default": None
        },
        "from_source": {
            "desc":
                "Whether to install varats in the container from a local "
                "source checkout or pip.",
            "default": False
        },
        "dev_mode": {
            "desc":
                "If enabled, install varats in editable mode."
                "Implies `from_source=True` and `varats_source` must be "
                "mountable inside the container.",
            "default": False
        },
        "varats_source": {
            "desc":
                "Path to the local checkout of varats to use for the source"
                "install.",
            "default": None
        }
    }

=======


def create_new_varats_config() -> s.Configuration:
    """
    Create a new default (uninitialized) varats config.

    For internal use only! If you want to access the current varats config, use
    :func:`vara_cfg()` instead.

    Returns:
        a new default vara config object
    """
    cfg = s.Configuration(
        "varats",
        node={
            "config_file": {
                "desc": "Config file path of varats. Not guaranteed to exist.",
                "default": None,
            },
            "benchbuild_root": {
                "desc": "Root folder to run BenchBuild in",
                "default": os.getcwd() + "/benchbuild",
            },
            "data_cache": {
                "desc": "Local data cache to store preprocessed files.",
                "default": os.getcwd() + "/data_cache",
            },
            "result_dir": {
                "desc": "Result folder for collected results",
                "default": os.getcwd() + "/results",
            },
        }
    )

    cfg["container"] = {
        "research_tool": {
            "desc":
                "The currently active research tool."
                "Base containers come with this tool preinstalled.",
            "default": None
        },
        "from_source": {
            "desc":
                "Whether to install varats in the container from a local "
                "source checkout or pip.",
            "default": False
        },
        "dev_mode": {
            "desc":
                "If enabled, install varats in editable mode."
                "Implies `from_source=True` and `varats_source` must be "
                "mountable inside the container.",
            "default": False
        },
        "varats_source": {
            "desc":
                "Path to the local checkout of varats to use for the source"
                "install.",
            "default": None
        }
    }

>>>>>>> d427d35b
    cfg["vara"] = {
        "version": {
            "desc": "VaRA version.",
            "default": 120,
        },
        "llvm_source_dir": {
            "desc": "LLVM source dir",
            "default": None,
        },
        "llvm_install_dir": {
            "desc": "Install dir for LLVM and VaRA",
            "default": None,
        },
        "own_libgit2": {
            "default": True,
            "desc": "Build own libgit2 [Deprecated]",
        },
        "with_phasar": {
            "default": True,
            "desc": "Include Phasar for static analysis [Deprecated]",
        },
        "developer_version": {
            "desc": "Setup VaRA as development build.",
            "default": True,
        },
    }

    cfg["phasar"] = {
        "source_dir": {
            "desc": "Phasar source directory",
            "default": None
        },
        "install_dir": {
            "desc": "Phasar install directory",
            "default": None
        },
        "developer_version": {
            "desc": "Setup phasar as development build.",
            "default": True,
        },
    }

    cfg["szzunleashed"] = {
        "source_dir": {
            "desc": "SZZUnleashed source directory",
            "default": None
        },
        "install_dir": {
            "desc": "SZZUnleashed install directory",
            "default": None
        },
    }

    cfg["paper_config"] = {
        "folder": {
            "desc": "Folder with paper configs.",
<<<<<<< HEAD
            "default": "paper_configs",
        },
        "current_config": {
            "desc": "Paper config file to load.",
=======
            "default": os.getcwd() + "/paper_configs",
        },
        "current_config": {
            "desc": "Paper config file to load.",
            "default": None,
        },
    }

    cfg["env"] = {
        "default": {},
        "desc": "The environment benchbuild's commands should operate in."
    }

    cfg['db'] = {
        "connect_string": {
            "desc": "sqlalchemy connect string",
            "default": "sqlite://"
        },
        "rollback": {
            "desc": "Rollback all operations after benchbuild completes.",
            "default": False
        },
        "create_functions": {
            "default": False,
            "desc": "Should we recreate our SQL functions from scratch?"
        }
    }

    cfg['experiment'] = {
        "only_missing": {
            "default": True,
            "desc":
                "Only run missing version [Deprecated]"
                "This option is replaced by file_status_blacklist = [Success]"
        },
        "file_status_blacklist": {
            "default": ['Success', 'Blocked'],
            "desc":
                "Do not include revision with these file status for benchbuild "
                "processing"
        },
        "file_status_whitelist": {
            "default": [],
            "desc":
                "Only include revision with these file status for benchbuild "
                "processing"
        },
        "random_order": {
            "default": False,
            "desc": "Randomize the order of versions to explore."
        },
        "sample_limit": {
>>>>>>> d427d35b
            "default": None,
            "desc": "Randomize the order of versions to explore."
        },
    }

<<<<<<< HEAD
    cfg["env"] = {
        "default": {},
        "desc": "The environment benchbuild's commands should operate in."
    }

    cfg['db'] = {
        "connect_string": {
            "desc": "sqlalchemy connect string",
            "default": "sqlite://"
        },
        "rollback": {
            "desc": "Rollback all operations after benchbuild completes.",
            "default": False
        },
        "create_functions": {
            "default": False,
            "desc": "Should we recreate our SQL functions from scratch?"
        }
    }

    cfg['experiment'] = {
        "only_missing": {
            "default": True,
            "desc":
                "Only run missing version [Deprecated]"
                "This option is replaced by file_status_blacklist = [Success]"
        },
        "file_status_blacklist": {
            "default": ['Success', 'Blocked'],
            "desc":
                "Do not include revision with these file status for benchbuild "
                "processing"
        },
        "file_status_whitelist": {
            "default": [],
            "desc":
                "Only include revision with these file status for benchbuild "
                "processing"
        },
        "random_order": {
            "default": False,
            "desc": "Randomize the order of versions to explore."
        },
        "sample_limit": {
            "default": None,
            "desc": "Randomize the order of versions to explore."
        },
    }

    cfg['plots'] = {
        "plot_dir": {
            "desc": "Folder for generated plots",
            "default": None,
        },
    }
=======
    cfg['plots'] = {
        "plot_dir": {
            "desc": "Folder for generated plots",
            "default": os.getcwd() + "/plots",
        },
    }

    cfg['tables'] = {
        "table_dir": {
            "desc": "Folder for generated tables",
            "default": os.getcwd() + "/tables",
        },
    }

    cfg['artefacts'] = {
        "artefacts_dir": {
            "desc": "Folder for generated artefacts",
            "default": os.getcwd() + "/artefacts",
        },
    }

    cfg['provider'] = {
        "github_access_token": {
            "desc": "GitHub access token",
            "default": None,
        }
    }

    cfg['sampling'] = {}

    cfg['ml'] = {}
    return cfg


_CFG: tp.Optional[s.Configuration] = None
_BB_CFG: tp.Optional[s.Configuration] = None
>>>>>>> d427d35b

    cfg['tables'] = {
        "table_dir": {
            "desc": "Folder for generated tables",
            "default": None,
        },
    }

<<<<<<< HEAD
    cfg['artefacts'] = {
        "artefacts_dir": {
            "desc": "Folder for generated artefacts",
            "default": None,
        },
    }

    cfg['provider'] = {
        "github_access_token": {
            "desc": "GitHub access token",
            "default": None,
        }
    }
=======
def vara_cfg() -> s.Configuration:
    """Get the current vara config."""
    global _CFG  # pylint: disable=global-statement
    if not _CFG:
        _CFG = create_new_varats_config()
        s.setup_config(
            _CFG, ['.varats.yaml', '.varats.yml'], "VARATS_CONFIG_FILE"
        )
        s.update_env(_CFG)
    return _CFG
>>>>>>> d427d35b

    cfg['sampling'] = {}

<<<<<<< HEAD
    cfg['ml'] = {}
    return cfg


_CFG: tp.Optional[s.Configuration] = None
_BB_CFG: tp.Optional[s.Configuration] = None
=======
def add_vara_experiment_options(
    benchbuild_config: s.Configuration, varats_config: s.Configuration
) -> None:
    """Add varats specific options to a benchbuild config."""
    benchbuild_config["varats"] = {
        "outfile": {
            "default": "",
            "desc": "Path to store results of VaRA CFR analysis.",
            "value": s.ConfigPath(str(varats_config["result_dir"]))
        },
        "result": {
            "default":
                "missingPath/annotatedResults",
            "desc":
                "Path to store already annotated projects.",
            "value":
                s.ConfigPath(
                    os.path.join(
                        str(vara_cfg()["benchbuild_root"]), "BC_files"
                    )
                )
        }
    }
>>>>>>> d427d35b


def vara_cfg() -> s.Configuration:
    """Get the current vara config."""
    global _CFG  # pylint: disable=global-statement
    if not _CFG:
        _CFG = create_new_varats_config()
        s.setup_config(
            _CFG, ['.varats.yaml', '.varats.yml'], "VARATS_CONFIG_FILE"
        )
        s.update_env(_CFG)
    return _CFG


def bb_cfg() -> s.Configuration:
    """Get the current benchbuild config."""
    global _BB_CFG  # pylint: disable=global-statement
    if not _BB_CFG:
        from benchbuild.settings import CFG as BB_CFG  # pylint: disable=C0415
<<<<<<< HEAD
        bb_root = vara_cfg()["benchbuild_root"].value
        if bb_root:
            bb_cfg_path = Path(bb_root) / ".benchbuild.yml"
            if bb_cfg_path.exists():
                BB_CFG.load(local.path(str(bb_cfg_path)))
=======
        add_vara_experiment_options(BB_CFG, vara_cfg())
        bb_root = str(vara_cfg()["benchbuild_root"])
        if bb_root:
            bb_cfg_path = Path(bb_root) / ".benchbuild.yml"
            if bb_cfg_path.exists():
                BB_CFG.load(local.path(bb_cfg_path))
>>>>>>> d427d35b
        _BB_CFG = BB_CFG
    return _BB_CFG


def get_value_or_default(
    cfg: s.Configuration, varname: str, default: tp.Any
) -> tp.Any:
    """
    Checks if the config variable has a value and if it is not None.

    Then the value is returned. Otherwise, the default value is set and then
    returned.
    """
    config_node = cfg[varname]
    if not config_node.has_value or config_node.value is None:
        cfg[varname] = default
    return config_node.value


def create_missing_folders() -> None:
    """Create folders that do not exist but were set in the config."""

    def create_missing_folder_for_cfg(
        cfg_varname: str, local_cfg: s.Configuration = vara_cfg()
    ) -> None:
        """Create missing folders for a specific config path."""

        config_node = local_cfg[cfg_varname]
        if config_node.has_value() and\
                config_node.value is not None and\
                not path.isdir(config_node.value):
            makedirs(config_node.value)

    create_missing_folder_for_cfg("benchbuild_root")
    create_missing_folder_for_cfg("result_dir")
<<<<<<< HEAD
    create_missing_folder_for_cfg("data_cache", vara_cfg())
=======
    create_missing_folder_for_cfg("data_cache")
    create_missing_folder_for_cfg("folder", vara_cfg()["paper_config"])
>>>>>>> d427d35b
    create_missing_folder_for_cfg("plot_dir", vara_cfg()["plots"])
    create_missing_folder_for_cfg("table_dir", vara_cfg()["tables"])
    create_missing_folder_for_cfg("artefacts_dir", vara_cfg()["artefacts"])


def save_config() -> None:
    """Persist VaRA config to a yaml file."""
    if vara_cfg()["config_file"].value is None:
        config_file = ".varats.yaml"
    else:
        config_file = str(vara_cfg()["config_file"])
<<<<<<< HEAD
    vara_cfg()["config_file"] = path.abspath(config_file)
    if vara_cfg()["benchbuild_root"].value is None:
        vara_cfg()["benchbuild_root"] = path.dirname(
            str(vara_cfg()["config_file"])
        ) + "/benchbuild"
    if vara_cfg()["result_dir"].value is None:
        vara_cfg()["result_dir"] = path.dirname(
            str(vara_cfg()["config_file"])
        ) + "/results"
    if vara_cfg()["plots"]["plot_dir"].value is None:
        vara_cfg()["plots"]["plot_dir"] = path.dirname(
            str(vara_cfg()["config_file"])
        ) + "/plots"
    if vara_cfg()["tables"]["table_dir"].value is None:
        vara_cfg()["tables"]["table_dir"] = path.dirname(
            str(vara_cfg()["config_file"])
        ) + "/tables"
    if vara_cfg()["artefacts"]["artefacts_dir"].value is None:
        vara_cfg()["artefacts"]["artefacts_dir"] = path.dirname(
            str(vara_cfg()["config_file"])
        ) + "/artefacts"
=======
>>>>>>> d427d35b

    vara_cfg()["config_file"] = path.abspath(config_file)
    create_missing_folders()
    vara_cfg().store(LocalPath(config_file))


<<<<<<< HEAD
def save_bb_config() -> None:
    """Persist BenchBuild config to a yaml file."""
    bb_cfg().store(
        local.path(str(vara_cfg()["benchbuild_root"])) / ".benchbuild.yml"
    )
=======
def save_bb_config(benchbuild_cfg: tp.Optional[s.Configuration] = None) -> None:
    """Persist BenchBuild config to a yaml file."""
    if not benchbuild_cfg:
        benchbuild_cfg = bb_cfg()

    config_file = local.path(
        str(vara_cfg()["benchbuild_root"])
    ) / ".benchbuild.yml"
    benchbuild_cfg["config_file"] = str(config_file)
    benchbuild_cfg.store(config_file)
>>>>>>> d427d35b


def get_varats_base_folder() -> Path:
    """
    Returns the path to the tool suite base folder, i.e., the folder that
    contains the config file.

    Returns:
        path to base folder
    """
    cfg_config_file = vara_cfg()["config_file"].value
    if cfg_config_file is None:
        raise ValueError("No config file found.")
    return Path(cfg_config_file).parent<|MERGE_RESOLUTION|>--- conflicted
+++ resolved
@@ -11,70 +11,6 @@
 
 import benchbuild.utils.settings as s
 from plumbum import local, LocalPath
-<<<<<<< HEAD
-
-
-def create_new_varats_config() -> s.Configuration:
-    """
-    Create a new default (uninitialized) varats config.
-
-    For internal use only! If you want to access the current varats config, use
-    :func:`vara_cfg()` instead.
-
-    Returns:
-        a new default vara config object
-    """
-    cfg = s.Configuration(
-        "varats",
-        node={
-            "config_file": {
-                "desc": "Config file path of varats. Not guaranteed to exist.",
-                "default": None,
-            },
-            "benchbuild_root": {
-                "desc": "Root folder to run BenchBuild in",
-                "default": None,
-            },
-            "data_cache": {
-                "default": "data_cache",
-                "desc": "Local data cache to store preprocessed files."
-            },
-            "result_dir": {
-                "desc": "Result folder for collected results",
-                "default": None,
-            },
-        }
-    )
-
-    cfg["container"] = {
-        "research_tool": {
-            "desc":
-                "The currently active research tool."
-                "Base containers come with this tool preinstalled.",
-            "default": None
-        },
-        "from_source": {
-            "desc":
-                "Whether to install varats in the container from a local "
-                "source checkout or pip.",
-            "default": False
-        },
-        "dev_mode": {
-            "desc":
-                "If enabled, install varats in editable mode."
-                "Implies `from_source=True` and `varats_source` must be "
-                "mountable inside the container.",
-            "default": False
-        },
-        "varats_source": {
-            "desc":
-                "Path to the local checkout of varats to use for the source"
-                "install.",
-            "default": None
-        }
-    }
-
-=======
 
 
 def create_new_varats_config() -> s.Configuration:
@@ -137,7 +73,6 @@
         }
     }
 
->>>>>>> d427d35b
     cfg["vara"] = {
         "version": {
             "desc": "VaRA version.",
@@ -194,12 +129,6 @@
     cfg["paper_config"] = {
         "folder": {
             "desc": "Folder with paper configs.",
-<<<<<<< HEAD
-            "default": "paper_configs",
-        },
-        "current_config": {
-            "desc": "Paper config file to load.",
-=======
             "default": os.getcwd() + "/paper_configs",
         },
         "current_config": {
@@ -252,69 +181,11 @@
             "desc": "Randomize the order of versions to explore."
         },
         "sample_limit": {
->>>>>>> d427d35b
             "default": None,
             "desc": "Randomize the order of versions to explore."
         },
     }
 
-<<<<<<< HEAD
-    cfg["env"] = {
-        "default": {},
-        "desc": "The environment benchbuild's commands should operate in."
-    }
-
-    cfg['db'] = {
-        "connect_string": {
-            "desc": "sqlalchemy connect string",
-            "default": "sqlite://"
-        },
-        "rollback": {
-            "desc": "Rollback all operations after benchbuild completes.",
-            "default": False
-        },
-        "create_functions": {
-            "default": False,
-            "desc": "Should we recreate our SQL functions from scratch?"
-        }
-    }
-
-    cfg['experiment'] = {
-        "only_missing": {
-            "default": True,
-            "desc":
-                "Only run missing version [Deprecated]"
-                "This option is replaced by file_status_blacklist = [Success]"
-        },
-        "file_status_blacklist": {
-            "default": ['Success', 'Blocked'],
-            "desc":
-                "Do not include revision with these file status for benchbuild "
-                "processing"
-        },
-        "file_status_whitelist": {
-            "default": [],
-            "desc":
-                "Only include revision with these file status for benchbuild "
-                "processing"
-        },
-        "random_order": {
-            "default": False,
-            "desc": "Randomize the order of versions to explore."
-        },
-        "sample_limit": {
-            "default": None,
-            "desc": "Randomize the order of versions to explore."
-        },
-    }
-
-    cfg['plots'] = {
-        "plot_dir": {
-            "desc": "Folder for generated plots",
-            "default": None,
-        },
-    }
-=======
     cfg['plots'] = {
         "plot_dir": {
             "desc": "Folder for generated plots",
@@ -351,30 +222,8 @@
 
 _CFG: tp.Optional[s.Configuration] = None
 _BB_CFG: tp.Optional[s.Configuration] = None
->>>>>>> d427d35b
-
-    cfg['tables'] = {
-        "table_dir": {
-            "desc": "Folder for generated tables",
-            "default": None,
-        },
-    }
-
-<<<<<<< HEAD
-    cfg['artefacts'] = {
-        "artefacts_dir": {
-            "desc": "Folder for generated artefacts",
-            "default": None,
-        },
-    }
-
-    cfg['provider'] = {
-        "github_access_token": {
-            "desc": "GitHub access token",
-            "default": None,
-        }
-    }
-=======
+
+
 def vara_cfg() -> s.Configuration:
     """Get the current vara config."""
     global _CFG  # pylint: disable=global-statement
@@ -385,18 +234,8 @@
         )
         s.update_env(_CFG)
     return _CFG
->>>>>>> d427d35b
-
-    cfg['sampling'] = {}
-
-<<<<<<< HEAD
-    cfg['ml'] = {}
-    return cfg
-
-
-_CFG: tp.Optional[s.Configuration] = None
-_BB_CFG: tp.Optional[s.Configuration] = None
-=======
+
+
 def add_vara_experiment_options(
     benchbuild_config: s.Configuration, varats_config: s.Configuration
 ) -> None:
@@ -420,19 +259,6 @@
                 )
         }
     }
->>>>>>> d427d35b
-
-
-def vara_cfg() -> s.Configuration:
-    """Get the current vara config."""
-    global _CFG  # pylint: disable=global-statement
-    if not _CFG:
-        _CFG = create_new_varats_config()
-        s.setup_config(
-            _CFG, ['.varats.yaml', '.varats.yml'], "VARATS_CONFIG_FILE"
-        )
-        s.update_env(_CFG)
-    return _CFG
 
 
 def bb_cfg() -> s.Configuration:
@@ -440,20 +266,12 @@
     global _BB_CFG  # pylint: disable=global-statement
     if not _BB_CFG:
         from benchbuild.settings import CFG as BB_CFG  # pylint: disable=C0415
-<<<<<<< HEAD
-        bb_root = vara_cfg()["benchbuild_root"].value
-        if bb_root:
-            bb_cfg_path = Path(bb_root) / ".benchbuild.yml"
-            if bb_cfg_path.exists():
-                BB_CFG.load(local.path(str(bb_cfg_path)))
-=======
         add_vara_experiment_options(BB_CFG, vara_cfg())
         bb_root = str(vara_cfg()["benchbuild_root"])
         if bb_root:
             bb_cfg_path = Path(bb_root) / ".benchbuild.yml"
             if bb_cfg_path.exists():
                 BB_CFG.load(local.path(bb_cfg_path))
->>>>>>> d427d35b
         _BB_CFG = BB_CFG
     return _BB_CFG
 
@@ -489,12 +307,8 @@
 
     create_missing_folder_for_cfg("benchbuild_root")
     create_missing_folder_for_cfg("result_dir")
-<<<<<<< HEAD
-    create_missing_folder_for_cfg("data_cache", vara_cfg())
-=======
     create_missing_folder_for_cfg("data_cache")
     create_missing_folder_for_cfg("folder", vara_cfg()["paper_config"])
->>>>>>> d427d35b
     create_missing_folder_for_cfg("plot_dir", vara_cfg()["plots"])
     create_missing_folder_for_cfg("table_dir", vara_cfg()["tables"])
     create_missing_folder_for_cfg("artefacts_dir", vara_cfg()["artefacts"])
@@ -506,43 +320,12 @@
         config_file = ".varats.yaml"
     else:
         config_file = str(vara_cfg()["config_file"])
-<<<<<<< HEAD
-    vara_cfg()["config_file"] = path.abspath(config_file)
-    if vara_cfg()["benchbuild_root"].value is None:
-        vara_cfg()["benchbuild_root"] = path.dirname(
-            str(vara_cfg()["config_file"])
-        ) + "/benchbuild"
-    if vara_cfg()["result_dir"].value is None:
-        vara_cfg()["result_dir"] = path.dirname(
-            str(vara_cfg()["config_file"])
-        ) + "/results"
-    if vara_cfg()["plots"]["plot_dir"].value is None:
-        vara_cfg()["plots"]["plot_dir"] = path.dirname(
-            str(vara_cfg()["config_file"])
-        ) + "/plots"
-    if vara_cfg()["tables"]["table_dir"].value is None:
-        vara_cfg()["tables"]["table_dir"] = path.dirname(
-            str(vara_cfg()["config_file"])
-        ) + "/tables"
-    if vara_cfg()["artefacts"]["artefacts_dir"].value is None:
-        vara_cfg()["artefacts"]["artefacts_dir"] = path.dirname(
-            str(vara_cfg()["config_file"])
-        ) + "/artefacts"
-=======
->>>>>>> d427d35b
 
     vara_cfg()["config_file"] = path.abspath(config_file)
     create_missing_folders()
     vara_cfg().store(LocalPath(config_file))
 
 
-<<<<<<< HEAD
-def save_bb_config() -> None:
-    """Persist BenchBuild config to a yaml file."""
-    bb_cfg().store(
-        local.path(str(vara_cfg()["benchbuild_root"])) / ".benchbuild.yml"
-    )
-=======
 def save_bb_config(benchbuild_cfg: tp.Optional[s.Configuration] = None) -> None:
     """Persist BenchBuild config to a yaml file."""
     if not benchbuild_cfg:
@@ -553,7 +336,6 @@
     ) / ".benchbuild.yml"
     benchbuild_cfg["config_file"] = str(config_file)
     benchbuild_cfg.store(config_file)
->>>>>>> d427d35b
 
 
 def get_varats_base_folder() -> Path:
