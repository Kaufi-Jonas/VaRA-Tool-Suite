--- conflicted
+++ resolved
@@ -11,11 +11,8 @@
 import typing as tp
 from pathlib import Path
 
-<<<<<<< HEAD
-=======
 import benchbuild as bb
 
->>>>>>> 8d63f469
 from varats.paper.case_study import (
     CaseStudy,
     load_case_study_from_file,
@@ -283,9 +280,6 @@
     """
     if _G_PAPER_CONFIG is None:
         load_paper_config()
-<<<<<<< HEAD
-    return get_loaded_paper_config()
-=======
     return get_loaded_paper_config()
 
 
@@ -307,5 +301,4 @@
         return [
             variant for variant in super().versions()
             if proj_filter(variant.version)
-        ]
->>>>>>> 8d63f469
+        ]