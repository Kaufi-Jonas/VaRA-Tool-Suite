--- conflicted
+++ resolved
@@ -283,11 +283,7 @@
     return get_loaded_paper_config()
 
 
-<<<<<<< HEAD
-class PaperConfigSpecificGit(bb.source.git.Git):
-=======
 class PaperConfigSpecificGit(bb.source.git.Git):  # type: ignore
->>>>>>> 680fd476
     """
     Paper config specific git to reduce the available versions.
 
@@ -295,13 +291,9 @@
     of the case studies.
     """
 
-<<<<<<< HEAD
-    def __init__(self, project_name: str, *args, **kwargs) -> None:
-=======
     def __init__(
         self, project_name: str, *args: tp.Any, **kwargs: tp.Any
     ) -> None:
->>>>>>> 680fd476
         super().__init__(*args, **kwargs)
         self.__project_name = project_name
 
