--- conflicted
+++ resolved
@@ -58,22 +58,14 @@
             "build/bin/SimpleSleepLoop",
             BinaryType.EXECUTABLE,
             only_valid_in=RevisionRange(
-<<<<<<< HEAD
-                "ae9f5492e5f9534c5ec5b99ca0ab1e98ee978813", "master"
-=======
                 "c77bca4c6888970fb721069c82455137943ccf49", "master"
->>>>>>> 73eef0f1
             )
         )
         binary_map.specify_binary(
             "build/bin/SimpleBusyLoop",
             BinaryType.EXECUTABLE,
             only_valid_in=RevisionRange(
-<<<<<<< HEAD
-                "ae9f5492e5f9534c5ec5b99ca0ab1e98ee978813", "master"
-=======
                 "c77bca4c6888970fb721069c82455137943ccf49", "master"
->>>>>>> 73eef0f1
             )
         )
 
