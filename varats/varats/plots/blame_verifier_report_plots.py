--- conflicted
+++ resolved
@@ -10,7 +10,6 @@
 from matplotlib import style
 from sklearn import preprocessing
 
-import varats.paper_mgmt.paper_config as PC
 from varats.data.databases.blame_verifier_report_database import (
     BlameVerifierReportDatabase,
     OptLevel,
@@ -18,18 +17,12 @@
 from varats.mapping.commit_map import get_commit_map
 from varats.paper.case_study import CaseStudy
 from varats.plot.plot import Plot, PlotDataEmpty
-<<<<<<< HEAD
-from varats.plot.plot_utils import check_required_args
-from varats.plot.plots import PlotGenerator, PlotConfig
-from varats.plots.blame_interaction_degree import (
-    OPTIONAL_FIG_TITLE,
-    OPTIONAL_LEGEND_TITLE,
-    OPTIONAL_LEGEND_SIZE,
-    OPTIONAL_SHOW_LEGEND,
+from varats.plot.plots import (
+    PlotGenerator,
+    PlotConfig,
+    REQUIRE_REPORT_TYPE,
+    REQUIRE_MULTI_CASE_STUDY,
 )
-=======
-from varats.plot.plots import PlotConfig
->>>>>>> c96039df
 from varats.plots.case_study_overview import SUCCESS_COLOR, FAILED_COLOR
 from varats.utils.git_util import FullCommitHash
 
@@ -54,13 +47,8 @@
                                             opt_level.value]
     if verifier_plot_df.empty or len(
         np.unique(verifier_plot_df['revision'])
-<<<<<<< HEAD
-    ) == 1:
+    ) == 0:
         if len(plot_kwargs["case_study"]) > 1:
-=======
-    ) == 0:
-        if _is_multi_cs_plot():
->>>>>>> c96039df
             return None
 
         # Need more than one data point
@@ -81,7 +69,6 @@
 def _extract_data_from_named_dataframe(
     named_verifier_plot_df: tp.Dict[str, tp.Union[str, pd.DataFrame]]
 ) -> tp.Tuple[str, tp.Dict[str, tp.Any]]:
-
     current_verifier_plot_df = tp.cast(
         pd.DataFrame, named_verifier_plot_df['dataframe']
     )
@@ -129,7 +116,9 @@
     return all_named_dataframes
 
 
-def _verifier_plot(opt_level: OptLevel, plot_kwargs: tp.Any) -> None:
+def _verifier_plot(
+    opt_level: OptLevel, plot_config: PlotConfig, plot_kwargs: tp.Any
+) -> None:
 
     # The project name of the dataframes is stored to remember the
     # correct title of the subplots
@@ -148,21 +137,21 @@
         raise PlotDataEmpty
 
     if len(plot_kwargs["case_study"]) > 1 and len(final_plot_data) > 1:
-        _verifier_plot_multiple(plot_kwargs, final_plot_data)
+        _verifier_plot_multiple(plot_config, final_plot_data)
     else:
         # Pass the only list item of the plot data
-        _verifier_plot_single(plot_kwargs, final_plot_data[0])
+        _verifier_plot_single(plot_config, plot_kwargs, final_plot_data[0])
 
 
 def _verifier_plot_single(
-    plot_kwargs: tp.Any, plot_data: tp.Tuple[str, tp.Dict[str, tp.Any]]
+    plot_config: PlotConfig, plot_kwargs: tp.Any,
+    plot_data: tp.Tuple[str, tp.Dict[str, tp.Any]]
 ) -> None:
+    project_name = plot_kwargs['case_study'].project_name
+    fig_suptitle = f"{plot_config.fig_title(f'Annotated project revisions without optimization - Project {project_name}')}"
+
     fig, main_axis = plt.subplots()
-
-    fig.suptitle(
-        str(plot_kwargs['fig_title']) + f' - Project {plot_data[0]}',
-        fontsize=8
-    )
+    fig.suptitle(fig_suptitle, plot_config.font_size(8))
     main_axis.grid(linestyle='--')
     main_axis.set_xlabel('Revisions')
     main_axis.set_ylabel('Success/Failure rate in %')
@@ -186,24 +175,24 @@
     )
 
     legend = main_axis.legend(
-        title=plot_kwargs['legend_title'],
+        title=plot_config.legend_title("Annotation types:"),
         loc='upper left',
         prop={
-            'size': plot_kwargs['legend_size'],
+            'size': plot_config.legend_size(),
             'family': 'monospace'
         }
     )
-    legend.set_visible(plot_kwargs['show_legend'])
+    legend.set_visible(plot_config.show_legend)
 
     plt.setp(
         legend.get_title(),
-        fontsize=plot_kwargs['legend_size'],
+        fontsize=plot_config.legend_size(),
         family='monospace'
     )
 
 
 def _verifier_plot_multiple(
-    plot_kwargs: tp.Any,
+    plot_config: PlotConfig,
     final_plot_data: tp.List[tp.Tuple[str, tp.Dict[str, tp.Any]]]
 ) -> None:
     fig = plt.figure()
@@ -239,7 +228,7 @@
         )
 
     main_axis.title.set_text(
-        str(plot_kwargs['fig_title']) + f' - Project(s): \n{project_names}'
+        f"{plot_config.fig_title(f'Annotated project revisions without optimization - Project(s): {project_names}')}"
     )
 
     plt.setp(
@@ -247,19 +236,19 @@
     )
 
     legend = main_axis.legend(
-        title=f"{plot_kwargs['legend_title']}"
+        title=f"{plot_config.legend_title('Success rate of projects')}"
         f"(\u2205 {round(mean_over_all_project_successes, 2)}%):",
         loc='upper left',
         prop={
-            'size': plot_kwargs['legend_size'],
+            'size': plot_config.legend_size(),
             'family': 'monospace'
         }
     )
-    legend.set_visible(plot_kwargs['show_legend'])
+    legend.set_visible(plot_config.show_legend())
 
     plt.setp(
         legend.get_title(),
-        fontsize=plot_kwargs['legend_size'],
+        fontsize=plot_config.legend_size(),
         family='monospace'
     )
 
@@ -292,69 +281,20 @@
         super().__init__(self.NAME, plot_config, **kwargs)
 
     def plot(self, view_mode: bool) -> None:
-
-        if len(self.plot_kwargs["case_study"]) > 1:
-            self.plot_kwargs["legend_title"] = "Success rate of projects"
-        else:
-<<<<<<< HEAD
-            self.plot_kwargs["legend_title"] = "Annotation types:"
-
-        if not self.plot_kwargs["fig_title"]:
-            self.plot_kwargs[
-                "fig_title"
-            ] = "Annotated project revisions without optimization"
-
-        _verifier_plot(OptLevel.NO_OPT, self.plot_kwargs)
+        _verifier_plot(OptLevel.NO_OPT, self.plot_config, self.plot_kwargs)
 
 
 class BlameVerifierReportNoOptPlotGenerator(
     PlotGenerator,
     generator_name="verifier-no-opt-plot",
-    plot=BlameVerifierReportNoOptPlot,
-    options=[
-        PlotGenerator.REQUIRE_REPORT_TYPE,
-        PlotGenerator.REQUIRE_MULTI_CASE_STUDY,
-        OPTIONAL_FIG_TITLE,
-        OPTIONAL_LEGEND_TITLE,
-        OPTIONAL_LEGEND_SIZE,
-        OPTIONAL_SHOW_LEGEND,
-    ]
+    options=[REQUIRE_REPORT_TYPE, REQUIRE_MULTI_CASE_STUDY]
 ):
     """Generates a verifier-no-opt plot for the selected case study(ies)."""
 
-    @check_required_args("report_type", "case_study")
-    def __init__(self, plot_config: PlotConfig, **plot_kwargs: tp.Any):
-        super().__init__(plot_config, **plot_kwargs)
-        self.__report_type: str = plot_kwargs["report_type"]
-        self.__case_studies: tp.List[CaseStudy] = plot_kwargs["case_study"]
-        self.__fig_title: str = plot_kwargs["fig_title"]
-        self.__legend_title: str = plot_kwargs["legend_title"]
-        self.__legend_size: int = plot_kwargs["legend_size"]
-        self.__show_legend: bool = plot_kwargs["show_legend"]
-
     def generate(self) -> tp.List[Plot]:
         return [
-            self.PLOT(
-                report_type=self.__report_type,
-                case_study=self.__case_studies,
-                fig_title=self.__fig_title,
-                legend_title=self.__legend_title,
-                legend_size=self.__legend_size,
-                show_legend=self.__show_legend,
-            )
+            BlameVerifierReportNoOptPlot(self.plot_config, **self.plot_kwargs)
         ]
-=======
-            legend_title = "Annotation types:"
-
-        extra_plot_cfg = {
-            'fig_title': 'Annotated project revisions without optimization',
-            'legend_title': legend_title
-        }
-        _verifier_plot(
-            opt_level=OptLevel.NO_OPT,
-            extra_plot_cfg=extra_plot_cfg,
-        )
->>>>>>> c96039df
 
 
 class BlameVerifierReportOptPlot(
@@ -368,18 +308,4 @@
         super().__init__(self.NAME, plot_config, **kwargs)
 
     def plot(self, view_mode: bool) -> None:
-        legend_title: str
-
-        if _is_multi_cs_plot():
-            legend_title = "Success rate of projects"
-        else:
-            legend_title = "Annotation types:"
-
-        extra_plot_cfg = {
-            'fig_title': 'Annotated project revisions with optimization',
-            'legend_title': legend_title
-        }
-        _verifier_plot(
-            opt_level=OptLevel.OPT,
-            extra_plot_cfg=extra_plot_cfg,
-        )+        _verifier_plot(OptLevel.OPT, self.plot_config, self.plot_kwargs)