"""Generate plots for the degree of blame interactions."""
import abc
import logging
import tempfile
import typing as tp
from collections import defaultdict
from enum import Enum
from os.path import isdir
from pathlib import Path

import matplotlib.pyplot as plt
import matplotlib.style as style
import numpy as np
import pandas as pd
import plumbum as pb
from benchbuild.utils.cmd import mkdir
from graphviz import Digraph  # type: ignore
from matplotlib import cm
<<<<<<< HEAD
from plotly import graph_objs as go
from plotly import io as pio
=======
from plotly import graph_objs as go  # type: ignore
from plotly import io as pio  # type: ignore
>>>>>>> fc7a7002

from varats.data.databases.blame_diff_library_interaction_database import (
    BlameDiffLibraryInteractionDatabase,
)
from varats.data.databases.blame_interaction_degree_database import (
    BlameInteractionDegreeDatabase,
    DegreeType,
)
from varats.data.databases.blame_library_interactions_database import (
    BlameLibraryInteractionsDatabase,
)
from varats.mapping.commit_map import CommitMap
from varats.plot.plot import Plot, PlotDataEmpty
from varats.plots.bug_annotation import draw_bugs
from varats.plots.cve_annotation import draw_cves
from varats.plots.repository_churn import draw_code_churn_for_revisions
from varats.project.project_util import get_project_cls_by_name

LOG = logging.getLogger(__name__)


class PlotTypes(Enum):
    GRAPHVIZ = "graphviz"
    SANKEY = "sankey"


class EdgeWeightThreshold(Enum):
    LOW = 10
    MEDIUM = 30
    HIGH = 70


class FractionMap:
    """Mapping of library names to fractions."""

    def __init__(self) -> None:
        self.__mapping: tp.DefaultDict[str, tp.List[float]] = defaultdict(list)

    @property
    def as_default_dict(self) -> tp.DefaultDict[str, tp.List[float]]:
        return self.__mapping

    def get_lib_num(self) -> int:
        return len(self.__mapping.keys())

    def get_lib_names(self) -> tp.List[str]:
        """Returns all library names."""

        lib_names: tp.List[str] = []
        for lib_name in self.__mapping:
            lib_names.append(lib_name)

        return lib_names

    def get_all_fraction_lists(self) -> tp.List[tp.List[float]]:
        """Returns a list containing all library fraction lists."""

        all_fraction_lists: tp.List[tp.List[float]] = []
        for fraction_list in self.__mapping.values():
            all_fraction_lists.append(fraction_list)

        return all_fraction_lists

    def get_fractions_from_lib(self, lib_name: str) -> tp.List[float]:
        return self.__mapping[lib_name]

    def add_fraction_to_lib(self, lib_name: str, fraction: float) -> None:
        self.__mapping[lib_name].append(fraction)


BaseInterFractionMapTuple = tp.Tuple[FractionMap, FractionMap]
IndexShadesMapping = tp.Dict[int, str]
LibraryColormapMapping = tp.Dict[str, tp.Any]
LibraryToIndexShadesMapping = tp.Dict[str, IndexShadesMapping]


def _get_unique_revisions(dataframe: pd.DataFrame) -> tp.List[str]:
    return list(dataframe.revision.unique())


def _filter_data_frame(
    degree_type: DegreeType, interaction_plot_df: pd.DataFrame,
    commit_map: CommitMap
) -> tp.Tuple[tp.List[str], tp.List[pd.Series]]:
    """Reduce data frame to rows that match the degree type."""
    interaction_plot_df = interaction_plot_df[interaction_plot_df.degree_type ==
                                              degree_type.value]

    degree_levels = sorted(np.unique(interaction_plot_df.degree))
    interaction_plot_df = interaction_plot_df.set_index(['revision', 'degree'])

    def aggregate_data(df: pd.DataFrame) -> pd.DataFrame:
        aggregated_df = df.groupby(['revision', 'degree']).agg({
            'amount': 'sum',
            'fraction': 'sum'
        })
        return aggregated_df

    if degree_type == DegreeType.interaction:
        interaction_plot_df = aggregate_data(interaction_plot_df)

    interaction_plot_df = interaction_plot_df.reindex(
        pd.MultiIndex.from_product(
            interaction_plot_df.index.levels,
            names=interaction_plot_df.index.names
        ),
        fill_value=0
    ).reset_index()

    # fix missing time_ids introduced by the product index
    interaction_plot_df['time_id'] = interaction_plot_df['revision'].apply(
        commit_map.short_time_id
    )
    interaction_plot_df.sort_values(by=['time_id'], inplace=True)

    sub_df_list = [
        interaction_plot_df.loc[interaction_plot_df.degree == x].fraction
        for x in degree_levels
    ]
    unique_revisions = _get_unique_revisions(interaction_plot_df)

    return unique_revisions, sub_df_list


def _get_distinct_base_lib_names(df: pd.DataFrame) -> tp.List[str]:
    return list(np.unique([str(base_lib) for base_lib in df.base_lib]))


def _get_distinct_inter_lib_names(df: pd.DataFrame) -> tp.List[str]:
    return list(np.unique([str(inter_lib) for inter_lib in df.inter_lib]))


def _generate_stackplot(
    df: pd.DataFrame, unique_revisions: tp.List[str],
    sub_df_list: tp.List[pd.Series], with_churn: bool,
    plot_cfg: tp.Dict[str, tp.Any], plot_kwargs: tp.Any
) -> None:
    fig = plt.figure()
    grid_spec = fig.add_gridspec(3, 1)

    if with_churn:
        main_axis = fig.add_subplot(grid_spec[:-1, :])
        main_axis.get_xaxis().set_visible(False)
        churn_axis = fig.add_subplot(grid_spec[2, :], sharex=main_axis)
        x_axis = churn_axis
    else:
        main_axis = fig.add_subplot(grid_spec[:, :])
        x_axis = main_axis

    fig.subplots_adjust(top=0.95, hspace=0.05, right=0.95, left=0.07)
    fig.suptitle(plot_cfg["fig_suptitle"], fontsize=8)

    main_axis.stackplot(
        unique_revisions,
        sub_df_list,
        edgecolor=plot_cfg['edgecolor'],
        colors=reversed(
            plot_cfg['color_map'](np.linspace(0, 1, len(sub_df_list)))
        ),
        # TODO (se-passau/VaRA#545): remove cast with plot config rework
        labels=map(
            tp.cast(tp.Callable[[str], str], plot_cfg['lable_modif']),
            sorted(np.unique(df['degree']))
        ),
        linewidth=plot_cfg['linewidth']
    )
    legend = main_axis.legend(
        title=plot_cfg['legend_title'],
        loc='upper left',
        prop={
            'size': plot_cfg['legend_size'],
            'family': 'monospace'
        }
    )
    plt.setp(
        legend.get_title(),
        fontsize=plot_cfg['legend_size'],
        family='monospace'
    )
    legend.set_visible(plot_cfg['legend_visible'])
    # annotate CVEs
    with_cve = plot_kwargs.get("with_cve", False)
    with_bugs = plot_kwargs.get("with_bugs", False)
    if with_cve or with_bugs:
        if "project" not in plot_kwargs:
            LOG.error("Need a project to annotate bug or CVE data.")
        else:
            project = get_project_cls_by_name(plot_kwargs["project"])
            if with_cve:
                draw_cves(main_axis, project, unique_revisions, plot_cfg)
            if with_bugs:
                draw_bugs(main_axis, project, unique_revisions, plot_cfg)
    # draw churn subplot
    if with_churn:
        draw_code_churn_for_revisions(
            churn_axis, plot_kwargs['project'], plot_kwargs['get_cmap'](),
            unique_revisions
        )
    plt.setp(x_axis.get_yticklabels(), fontsize=8, fontfamily='monospace')
    plt.setp(
        x_axis.get_xticklabels(),
        fontsize=plot_cfg['xtick_size'],
        fontfamily='monospace',
        rotation=270
    )


def _calc_fractions(
    unique_revisions: tp.List[str], all_base_lib_names: tp.List[str],
    all_inter_lib_names: tp.List[str],
    revision_to_base_names_mapping: tp.Dict[str, tp.List[str]],
    revision_to_inter_names_mapping: tp.Dict[str, tp.List[str]],
    revision_to_dataframes_mapping: tp.Dict[str, pd.DataFrame],
    revision_to_total_amount_mapping: tp.Dict[str, int]
) -> BaseInterFractionMapTuple:
    """Calculate the fractions of the base and interacting libraries for the
    fraction overview plot."""

    base_fraction_map = FractionMap()
    inter_fraction_map = FractionMap()

    for rev in unique_revisions:
        for base_name in revision_to_base_names_mapping[rev]:
            current_fraction = np.divide(
                revision_to_dataframes_mapping[rev].loc[
                    revision_to_dataframes_mapping[rev].base_lib == base_name
                ].amount.sum(), revision_to_total_amount_mapping[rev]
            )
            base_fraction_map.add_fraction_to_lib(base_name, current_fraction)

        # Add fraction value 0 to all libraries that are not yet present in a
        # revision
        absent_base_lib_names = set(all_base_lib_names) - set(
            revision_to_base_names_mapping[rev]
        )

        for base_name in absent_base_lib_names:
            base_fraction_map.add_fraction_to_lib(base_name, 0)

        for inter_name in revision_to_inter_names_mapping[rev]:
            current_fraction = np.divide(
                revision_to_dataframes_mapping[rev].loc[
                    revision_to_dataframes_mapping[rev].inter_lib == inter_name
                ].amount.sum(), revision_to_total_amount_mapping[rev]
            )
            inter_fraction_map.add_fraction_to_lib(inter_name, current_fraction)

        absent_inter_lib_names = set(all_inter_lib_names) - set(
            revision_to_inter_names_mapping[rev]
        )
        for inter_name in absent_inter_lib_names:
            inter_fraction_map.add_fraction_to_lib(inter_name, 0)

    return base_fraction_map, inter_fraction_map


def _gen_fraction_overview_legend(
    legends_axis: tp.Any, handles: tp.Any, legend_title_suffix: str,
    legend_items: tp.List[str], plot_cfg: tp.Dict[str, tp.Any]
) -> None:
    legend = legends_axis.legend(
        handles=handles,
        title=f'{plot_cfg["legend_title"]} | {legend_title_suffix}',
        # TODO (se-passau/VaRA#545): remove cast with plot config
        #  rework
        labels=map(
            tp.cast(tp.Callable[[str], str], plot_cfg['lable_modif']),
            legend_items
        ),
        loc='upper left',
        prop={
            'size': plot_cfg['legend_size'],
            'family': 'monospace'
        }
    )
    plt.setp(
        legend.get_title(),
        fontsize=plot_cfg['legend_size'],
        family='monospace',
    )
    legends_axis.add_artist(legend)
    legend.set_visible(plot_cfg['legend_visible'])


def _plot_fraction_overview(
    base_lib_fraction_map: FractionMap, inter_lib_fraction_map: FractionMap,
    with_churn: bool, unique_revisions: tp.List[str],
    plot_cfg: tp.Dict[str, tp.Any], plot_kwargs: tp.Dict[str, tp.Any]
) -> None:
    fig = plt.figure()
    grid_spec = fig.add_gridspec(3, 1)
    out_axis = fig.add_subplot(grid_spec[0, :])
    out_axis.get_xaxis().set_visible(False)
    in_axis = fig.add_subplot(grid_spec[1, :])

    if with_churn:
        in_axis.get_xaxis().set_visible(False)
        churn_axis = fig.add_subplot(grid_spec[-1, :], sharex=out_axis)
        x_axis = churn_axis
    else:
        x_axis = in_axis

    fig.subplots_adjust(top=0.95, hspace=0.05, right=0.95, left=0.07)
    fig.suptitle(
        str(plot_cfg['fig_title']) + f' - Project {plot_kwargs["project"]}',
        fontsize=8
    )

    colormap = plot_cfg['color_map'](
        np.linspace(
            0, 1,
            max(
                base_lib_fraction_map.get_lib_num(),
                inter_lib_fraction_map.get_lib_num()
            )
        )
    )

    outgoing_plot_lines = []
    ingoing_plot_lines = []

    outgoing_plot_lines += out_axis.stackplot(
        unique_revisions,
        base_lib_fraction_map.get_all_fraction_lists(),
        linewidth=plot_cfg['linewidth'],
        colors=colormap,
        edgecolor=plot_cfg['edgecolor'],
        alpha=0.7
    )

    # Setup outgoing interactions legend
    _gen_fraction_overview_legend(
        out_axis, outgoing_plot_lines, "Outgoing interactions",
        base_lib_fraction_map.get_lib_names(), plot_cfg
    )

    ingoing_plot_lines += in_axis.stackplot(
        unique_revisions,
        inter_lib_fraction_map.get_all_fraction_lists(),
        linewidth=plot_cfg['linewidth'],
        colors=colormap,
        edgecolor=plot_cfg['edgecolor'],
        alpha=0.7
    )

    # Setup ingoing interactions legend
    _gen_fraction_overview_legend(
        in_axis, ingoing_plot_lines, "Ingoing interactions",
        inter_lib_fraction_map.get_lib_names(), plot_cfg
    )

    # annotate CVEs
    with_cve = plot_kwargs.get("with_cve", False)
    with_bugs = plot_kwargs.get("with_bugs", False)
    if with_cve or with_bugs:
        if "project" not in plot_kwargs:
            LOG.error("Need a project to annotate bug or CVE data.")
        else:
            project = get_project_cls_by_name(plot_kwargs["project"])
            if with_cve:
                draw_cves(in_axis, project, unique_revisions, plot_cfg)
            if with_bugs:
                draw_bugs(in_axis, project, unique_revisions, plot_cfg)

    # draw churn subplot
    if with_churn:
        draw_code_churn_for_revisions(
            churn_axis, plot_kwargs['project'], plot_kwargs['get_cmap'](),
            unique_revisions
        )

    # Format labels of axes
    plt.setp(
        x_axis.get_xticklabels(),
        fontsize=plot_cfg['xtick_size'],
        fontfamily='monospace',
        rotation=270
    )

    axes = [out_axis, in_axis]
    if with_churn:
        axes.append(churn_axis)

    for axis in axes:
        plt.setp(axis.get_yticklabels(), fontsize=8, fontfamily='monospace')


def _get_separated_lib_names_dict(
    dataframe: pd.DataFrame
) -> tp.Dict[str, tp.List[str]]:
    """Creates a dict that contains library information about distinct base and
    interacting library names, the names of all libraries and the distinct names
    of all libraries."""

    name_dict: tp.Dict[str, tp.List[str]] = {
        "base_lib_names": _get_distinct_base_lib_names(dataframe),
        "inter_lib_names": _get_distinct_inter_lib_names(dataframe)
    }

    # Duplicated lib names are necessary to avoid cycles in the plot
    name_dict["all_lib_names"
             ] = name_dict["base_lib_names"] + name_dict["inter_lib_names"]

    name_dict["all_distinct_lib_names"] = sorted(
        set(name_dict["all_lib_names"])
    )
    return name_dict


def _build_sankey_color_mappings(
    highest_degree: int, plot_cfg: tp.Dict[str, tp.Any],
    lib_name_dict: tp.Dict[str, tp.List[str]]
) -> tp.Tuple[LibraryColormapMapping, LibraryToIndexShadesMapping]:
    """Returns a tuple of a LibraryColormapMapping and a
    LibraryToIndexShadesMapping."""

    lib_to_colormap: LibraryColormapMapping = {}
    lib_to_idx_shades: LibraryToIndexShadesMapping = dict(
        (name, dict()) for name in lib_name_dict["all_distinct_lib_names"]
    )
    num_colormaps: int = len(tp.cast(tp.List[str], plot_cfg['colormaps']))

    if len(lib_name_dict["all_distinct_lib_names"]) > num_colormaps:
        LOG.warning(
            "Not enough colormaps for all libraries provided. "
            "Colormaps will be reused."
        )

    for lib_idx, lib_name in enumerate(lib_to_idx_shades):
        # If there are not enough colormaps provided, reuse them.
        if num_colormaps <= lib_idx:
            lib_idx = 0

        shade_lists = cm.get_cmap(
            tp.cast(tp.List[str], plot_cfg['colormaps'])[lib_idx]
        )(np.linspace(0.25, 1, highest_degree + 1))

        lib_to_colormap[lib_name] = cm.get_cmap(
            tp.cast(tp.List[str], plot_cfg['colormaps'])[lib_idx]
        )
        tmp_idx_to_shades_mapping: tp.Dict[int, str] = {}

        for shade_idx, shades in enumerate(shade_lists):
            tmp_idx_to_shades_mapping[shade_idx] = str(tuple(shades))

        lib_to_idx_shades[lib_name] = tmp_idx_to_shades_mapping

    return lib_to_colormap, lib_to_idx_shades


def _get_completed_revision(
    revision: str, unique_revisions: tp.List[str]
) -> str:
    """
    Returns the passed revision prefix as completed revision string.

    Args:
        revision: the revision prefix to be completed
        unique_revisions: the list of unique revisions in which the prefix is
                          searched for
    """

    revision = revision.strip()
    matching_prefix_revs = []

    # Autocomplete the selected revision string if it's unique in all revisions.
    for rev in unique_revisions:
        if rev.startswith(revision):
            matching_prefix_revs.append(rev)
    if not matching_prefix_revs:
        LOG.warning(
            "The selected revision does not exist in the "
            "database nor is it a prefix of an existing "
            "one."
        )
        raise PlotDataEmpty
    if len(matching_prefix_revs) > 1:
        matching_revs_as_str: str = ""
        for prefix_rev in matching_prefix_revs:
            matching_revs_as_str += f"{prefix_rev}\n"
        LOG.warning(
            f"The selected revision does not exist in the "
            f"database. The selected revision was: {revision}. Did you "
            f"mean any of the following revisions?"
            f"\n{matching_revs_as_str} "
        )
        raise PlotDataEmpty

    revision = matching_prefix_revs[0]
    return revision


def _save_figure(
    figure: tp.Any,
    revision: str,
    c_map: CommitMap,
    plot_kwargs: tp.Dict[str, tp.Any],
    plot_file_name: str,
    plot_type: PlotTypes,
    path: tp.Optional[Path] = None,
    filetype: str = 'png'
) -> None:
    revision_idx = -1
    max_idx = -1
    for c_hash, idx in c_map.mapping_items():
        if idx > max_idx:
            max_idx = idx
        if c_hash.startswith(revision):
            revision_idx = idx

    if revision_idx == -1:
        LOG.error(
            f"The revision {revision} could not be found in the "
            f"commit map."
        )
        raise PlotDataEmpty

    max_idx_digit_num = len(str(max_idx))
    padded_idx_str = str(revision_idx).rjust(max_idx_digit_num, str(0))

    if path is None:
        plot_dir = Path(plot_kwargs["plot_dir"])
    else:
        plot_dir = path

    file_name = plot_file_name.rsplit('.', 1)[0]
    plot_subdir = Path(plot_kwargs["plot_type"])

    with pb.local.cwd(plot_dir):
        if not isdir(plot_subdir):
            mkdir(plot_subdir)

    if plot_type == PlotTypes.SANKEY:
        file_name = f"{file_name}_{padded_idx_str}.{filetype}"

        pio.write_image(
            fig=figure,
            file=str(plot_dir / plot_subdir / file_name),
            format=filetype
        )

    if plot_type == PlotTypes.GRAPHVIZ:
        file_name = f"{file_name}_{padded_idx_str}"

        figure.render(
            filename=file_name,
            directory=str(plot_dir / plot_subdir),
            format=filetype,
            cleanup=True
        )


def _collect_sankey_plotting_data(
    dataframe: pd.DataFrame, lib_name_dict: tp.Dict[str, tp.List[str]],
    lib_name_to_colormap_mapping: tp.Dict[str, tp.Any],
    lib_name_to_color_shades_mapping: tp.Dict[str, tp.Dict[int, str]]
) -> tp.Dict[str, tp.List[tp.Any]]:
    sankey_data_dict: tp.Dict[str, tp.List[tp.Any]] = {
        "sources": [],
        "targets": [],
        "fractions": [],
        "node_colors": [],
        "edge_colors": [],
        "degrees": [],
    }

    dataframe = dataframe.sort_values(["degree"])

    base_lib_name_index_mapping, inter_lib_name_index_mapping = \
        _gen_sankey_lib_name_to_idx_mapping(lib_name_dict)

    for name in lib_name_dict["all_lib_names"]:
        sankey_data_dict["node_colors"].append(
            f"rgba{tuple(lib_name_to_colormap_mapping[name](0.5))}"
        )

    for _, row in dataframe.iterrows():
        color = "rgba" + lib_name_to_color_shades_mapping[row["base_lib"]][
            row["degree"]]

        sankey_data_dict["sources"].append(
            base_lib_name_index_mapping[row["base_lib"]]
        )
        sankey_data_dict["targets"].append(
            inter_lib_name_index_mapping[row["inter_lib"]]
        )
        sankey_data_dict["fractions"].append(row["fraction"] * 100)
        sankey_data_dict["degrees"].append(row["degree"])
        sankey_data_dict["edge_colors"].append(color)

    return sankey_data_dict


def _gen_sankey_lib_name_to_idx_mapping(
    lib_name_dict: tp.Dict[str, tp.List[str]]
) -> tp.Tuple[tp.Dict[str, int], tp.Dict[str, int]]:
    base_lib_mapping: tp.Dict[str, int] = {}
    inter_lib_mapping: tp.Dict[str, int] = {}

    for idx, name in enumerate(lib_name_dict["base_lib_names"]):
        base_lib_mapping[name] = idx

    idx_offset = len(base_lib_mapping)

    for idx, name in enumerate(lib_name_dict["inter_lib_names"]):
        # Continue the index for the interacting libraries
        inter_lib_mapping[name] = idx + idx_offset

    return base_lib_mapping, inter_lib_mapping


def _build_sankey_figure(
    revision: str, view_mode: bool, data_dict: tp.Dict[str, tp.List[tp.Any]],
    library_names_dict: tp.Dict[str, tp.List[str]], plot_cfg: tp.Dict[str,
                                                                      tp.Any]
) -> go.Figure:
    layout = go.Layout(
        autosize=False, width=plot_cfg['width'], height=plot_cfg['height']
    )
    fig = go.Figure(
        data=[
            go.Sankey(
                arrangement="perpendicular",
                node=dict(
                    pad=15,
                    thickness=20,
                    line=dict(color="black", width=0.5),
                    label=library_names_dict["all_lib_names"],
                    color=data_dict["node_colors"],
                    hovertemplate='Fraction ratio = %{'
                    'value}%<extra></extra> '
                ),
                link=dict(
                    source=data_dict["sources"],
                    target=data_dict["targets"],
                    value=data_dict["fractions"],
                    color=data_dict["edge_colors"],
                    customdata=data_dict["degrees"],
                    hovertemplate='Interaction has a fraction ratio '
                    'of %{value}%<br /> and a degree of '
                    '%{customdata}<extra></extra>',
                )
            )
        ]
    )
    if not view_mode:
        fig.layout = layout

    fig.update_layout(
        title_text=f"<b>Revision: {revision}</b><br />{plot_cfg['fig_title']}",
        font_size=plot_cfg['font_size']
    )

    return fig


def _add_diff_amount_col_to_df(
    inter_df: pd.DataFrame, diff_df: pd.DataFrame
) -> pd.DataFrame:
    """Adds the ``amount`` of rows from ``diff_df`` to the same rows of
    ``inter_df`` in a new column named ``diff_amount``."""

    merged_df = pd.merge(
        inter_df,
        diff_df,
        on=[
            "revision", "time_id", "base_hash", "base_lib", "inter_hash",
            "inter_lib"
        ],
        how='left',
        indicator="diff_amount"
    )

    # Adds the amount from diff_df to rows that exist in both dataframes
    merged_df['diff_amount'] = np.where(
        merged_df.diff_amount == 'both', merged_df.amount_y, 0
    )

    merged_df.rename(columns={"amount_x": "amount"}, inplace=True)
    del merged_df["amount_y"]

    return merged_df


def _get_completed_c_hash(
    df: pd.DataFrame, show_only_interactions_of_commit: str
) -> str:
    """
    Returns the passed commit hash prefix as completed commit hash.

    Args:
        df: the dataframe in which the prefix is searched for
        show_only_interactions_of_commit: the commit hash prefix to be completed
    """

    unique_base_hashes = list(
        np.unique([str(base_hash) for base_hash in df.base_hash])
    )
    unique_inter_hashes = list(
        np.unique([str(inter_hash) for inter_hash in df.inter_hash])
    )
    all_unique_hashes = list(
        np.unique(unique_base_hashes + unique_inter_hashes)
    )

    return _get_completed_revision(
        show_only_interactions_of_commit, all_unique_hashes
    )


LibraryToHashesMapping = tp.Dict[str, tp.List[str]]


def _build_graphviz_edges(
    df: pd.DataFrame,
    graph: Digraph,
    show_edge_weight: bool,
    edge_weight_threshold: tp.Optional[EdgeWeightThreshold] = None,
    show_only_interactions_of_commit: tp.Optional[str] = None
) -> LibraryToHashesMapping:

    if show_only_interactions_of_commit is not None:
        show_only_interactions_of_commit = _get_completed_c_hash(
            df, show_only_interactions_of_commit
        )

    base_lib_names = _get_distinct_base_lib_names(df)
    inter_lib_names = _get_distinct_inter_lib_names(df)
    all_distinct_lib_names = sorted(set(base_lib_names + inter_lib_names))

    lib_to_hashes_mapping: tp.Dict[str, tp.List[str]] = {
        lib_name: [] for lib_name in all_distinct_lib_names
    }

    for _, row in df.iterrows():
        base_hash = row['base_hash']
        base_lib = row['base_lib']
        inter_hash = row['inter_hash']
        inter_lib = row['inter_lib']

        base_inter_hash_tuple = (base_hash, inter_hash)

        # Skip edges that do not connect with the specified
        # ``show_only_interactions_of_commit`` node.
        if show_only_interactions_of_commit is not None and (
            show_only_interactions_of_commit not in base_inter_hash_tuple
        ):
            continue

        label = None
        color = "black"
        weight = row['amount']

        if 'diff_amount' in row:
            diff_weight = int(row['diff_amount'])
        else:
            diff_weight = 0

        if not edge_weight_threshold or weight >= edge_weight_threshold.value:
            if show_edge_weight:
                label = str(weight)

            if diff_weight > 0:
                color = "orange"
                plus_minus = u'\u00b1'
                label = f"{label} ({plus_minus}{str(diff_weight)})"

            graph.edge(
                f'{base_hash}_{base_lib}',
                f'{inter_hash}_{inter_lib}',
                label=label,
                color=color
            )

        lib_to_hashes_mapping[base_lib].append(base_hash)
        lib_to_hashes_mapping[inter_lib].append(inter_hash)

    return lib_to_hashes_mapping


def _build_graphviz_fig(
    df: pd.DataFrame,
    revision: str,
    show_edge_weight: bool,
    shown_revision_length: int,
    edge_weight_threshold: tp.Optional[EdgeWeightThreshold] = None,
    layout_engine: str = 'fdp',
    show_only_interactions_of_commit: tp.Optional[str] = None
) -> Digraph:
    graph = Digraph(name="Digraph", strict=True, engine=layout_engine)
    graph.attr(label=f"Revision: {revision}")
    graph.attr(labelloc="t")

    if layout_engine == "fdp":
        graph.attr(splines="True")
        graph.attr(overlap="False")
        graph.attr(nodesep="1")

    lib_to_hashes_mapping = _build_graphviz_edges(
        df, graph, show_edge_weight, edge_weight_threshold,
        show_only_interactions_of_commit
    )

    for lib_name, c_hash_list in lib_to_hashes_mapping.items():

        # 'cluster_' prefix is necessary for grouping commits to libraries
        with graph.subgraph(name="cluster_" + lib_name) as subgraph:
            subgraph.attr(label=lib_name)
            subgraph.attr(color="red")

            for c_hash in c_hash_list:

                if shown_revision_length > len(c_hash):
                    shown_revision_length = len(c_hash)

                if shown_revision_length < 1:
                    LOG.error(
                        f"The passed revision length of "
                        f"{shown_revision_length} must be at least 1."
                    )
                    raise PlotDataEmpty

                subgraph.node(
                    name=f'{c_hash}_{lib_name}',
                    label=c_hash[0:shown_revision_length]
                )

    return graph


class BlameLibraryInteraction(Plot):
    """Base plot for blame library interaction plots."""

    @abc.abstractmethod
    def plot(self, view_mode: bool) -> None:
        """Plot the current plot to a file."""

    def _get_interaction_data(self, blame_diff: bool = False) -> pd.DataFrame:
        commit_map: CommitMap = self.plot_kwargs['get_cmap']()
        case_study = self.plot_kwargs.get('plot_case_study', None)
        project_name = self.plot_kwargs["project"]

        variables = [
            "time_id", "base_hash", "base_lib", "inter_hash", "inter_lib",
            "amount"
        ]

        if blame_diff:
            lib_interaction_df = \
                BlameDiffLibraryInteractionDatabase.get_data_for_project(
                    project_name, ["revision", *variables], commit_map,
                    case_study
                )
        else:
            lib_interaction_df = \
                BlameLibraryInteractionsDatabase.get_data_for_project(
                    project_name, ["revision", *variables], commit_map,
                    case_study
                )

        length = len(np.unique(lib_interaction_df['revision']))
        is_empty = lib_interaction_df.empty

        if not blame_diff and (is_empty or length == 1):
            # Need more than one data point
            raise PlotDataEmpty
        return lib_interaction_df

    def _graphviz_plot(
        self,
        view_mode: bool,
        show_blame_interactions: bool = True,
        show_blame_diff: bool = False,
        show_edge_weight: bool = False,
        shown_revision_length: int = 10,
        edge_weight_threshold: tp.Optional[EdgeWeightThreshold] = None,
        layout_engine: str = 'fdp',
        show_only_interactions_of_commit: tp.Optional[str] = None,
        save_path: tp.Optional[Path] = None,
        filetype: str = 'png'
    ) -> tp.Optional[Digraph]:

        def _get_graphviz_project_data(
            blame_interactions: bool, blame_diff: bool
        ) -> pd.DataFrame:
            if not blame_interactions and not blame_diff:
                LOG.warning(
                    "You have to set either 'show_blame_interactions', "
                    "'show_blame_diff', or both to 'True'. Aborting."
                )
                raise PlotDataEmpty

            if blame_interactions:
                inter_df = self._get_interaction_data(False)
            else:
                inter_df = self._get_interaction_data(True)

            if blame_diff:
                diff_df = self._get_interaction_data(True)
                return _add_diff_amount_col_to_df(inter_df, diff_df)

            return inter_df

        df = _get_graphviz_project_data(
            show_blame_interactions, show_blame_diff
        )
        df.sort_values(by=['time_id'], inplace=True)
        commit_map: CommitMap = self.plot_kwargs['get_cmap']()
        df.reset_index(inplace=True)
        unique_revisions = _get_unique_revisions(df)

        for rev in unique_revisions:
            if view_mode and 'revision' in self.plot_kwargs:
                rev = _get_completed_revision(
                    self.plot_kwargs['revision'], unique_revisions
                )

            dataframe = df.loc[df['revision'] == rev]
            fig = _build_graphviz_fig(
                dataframe, rev, show_edge_weight, shown_revision_length,
                edge_weight_threshold, layout_engine,
                show_only_interactions_of_commit
            )

            if view_mode and 'revision' in self.plot_kwargs:
                return fig

            # TODO (se-passau/VaRA#545): move plot file saving to top level,
            #  which currently breaks the plot abstraction.
            _save_figure(
                figure=fig,
                revision=rev,
                c_map=commit_map,
                plot_kwargs=self.plot_kwargs,
                plot_file_name=self.plot_file_name(filetype),
                plot_type=PlotTypes.GRAPHVIZ,
                path=save_path,
                filetype=filetype
            )
        return None


class BlameDegree(Plot):
    """Base plot for blame degree plots."""

    @abc.abstractmethod
    def plot(self, view_mode: bool) -> None:
        """Plot the current plot to a file."""

    def _get_degree_data(self) -> pd.DataFrame:
        commit_map: CommitMap = self.plot_kwargs['get_cmap']()
        case_study = self.plot_kwargs.get('plot_case_study', None)
        project_name = self.plot_kwargs["project"]
        interaction_plot_df = \
            BlameInteractionDegreeDatabase.get_data_for_project(
                project_name, [
                    "revision", "time_id", "degree_type", "base_lib",
                    "inter_lib", "degree", "amount", "fraction"
                ], commit_map, case_study)

        length = len(np.unique(interaction_plot_df['revision']))
        is_empty = interaction_plot_df.empty

        if is_empty or length == 1:
            # Need more than one data point
            raise PlotDataEmpty
        return interaction_plot_df

    def _degree_plot(
        self,
        view_mode: bool,
        degree_type: DegreeType,
        extra_plot_cfg: tp.Optional[tp.Dict[str, tp.Any]] = None,
        with_churn: bool = True
    ) -> None:
        plot_cfg = {
            'linewidth': 1 if view_mode else 0.25,
            'legend_size': 8 if view_mode else 2,
            'xtick_size': 10 if view_mode else 2,
            'lable_modif': lambda x: x,
            'legend_title': 'MISSING legend_title',
            'legend_visible': True,
            'fig_title': 'MISSING figure title',
            'edgecolor': 'black',
            'color_map': cm.get_cmap('gist_stern'),
        }
        if extra_plot_cfg is not None:
            plot_cfg.update(extra_plot_cfg)

        fig_suptitle = f'{str(plot_cfg["fig_title"])} - ' \
                       f'Project {self.plot_kwargs["project"]}'
        plot_cfg["fig_suptitle"] = fig_suptitle

        style.use(self.style)
        commit_map: CommitMap = self.plot_kwargs['get_cmap']()
        interaction_plot_df = self._get_degree_data()

        unique_revisions, sub_df_list = _filter_data_frame(
            degree_type, interaction_plot_df, commit_map
        )

        _generate_stackplot(
            interaction_plot_df, unique_revisions, sub_df_list, with_churn,
            plot_cfg, self.plot_kwargs
        )

    def _multi_lib_degree_plot(
        self,
        view_mode: bool,
        degree_type: DegreeType,
        extra_plot_cfg: tp.Optional[tp.Dict[str, tp.Any]] = None,
        with_churn: bool = True
    ) -> None:
        plot_cfg = {
            'linewidth': 1 if view_mode else 0.25,
            'legend_size': 8 if view_mode else 2,
            'xtick_size': 10 if view_mode else 2,
            'lable_modif': lambda x: x,
            'legend_title': 'MISSING legend_title',
            'legend_visible': True,
            'fig_title': 'MISSING figure title',
            'edgecolor': 'black',
            'color_map': cm.get_cmap('gist_stern'),
        }
        if extra_plot_cfg is not None:
            plot_cfg.update(extra_plot_cfg)

        fig_suptitle = f'{str(plot_cfg["fig_title"])} - ' \
                       f'Project {self.plot_kwargs["project"]} | ' \
                       f'{plot_cfg["base_lib"]} --> {plot_cfg["inter_lib"]} '
        plot_cfg["fig_suptitle"] = fig_suptitle

        style.use(self.style)
        commit_map: CommitMap = self.plot_kwargs['get_cmap']()
        interaction_plot_df = self._get_degree_data()

        interaction_plot_df = interaction_plot_df[(
            interaction_plot_df[['base_lib', 'inter_lib']] == [
                plot_cfg['base_lib'], plot_cfg['inter_lib']
            ]
        ).all(1)]

        def is_lib_combination_existent() -> bool:
            length = len(np.unique(interaction_plot_df['revision']))
            is_empty = interaction_plot_df.empty

            if is_empty or length == 1:
                return False

            return True

        if not is_lib_combination_existent():
            LOG.warning(
                f"There is no interaction from {plot_cfg['base_lib']} to "
                f"{plot_cfg['inter_lib']} or not enough data points."
            )
            raise PlotDataEmpty

        summed_df = interaction_plot_df.groupby(['revision']).sum()

        # Recalculate fractions based on the selected libraries
        for idx, row in interaction_plot_df.iterrows():
            total_amount = summed_df['amount'].loc[row['revision']]
            interaction_plot_df.at[idx,
                                   'fraction'] = row['amount'] / total_amount

        unique_revisions, sub_df_list = _filter_data_frame(
            degree_type, interaction_plot_df, commit_map
        )

        _generate_stackplot(
            interaction_plot_df, unique_revisions, sub_df_list, with_churn,
            plot_cfg, self.plot_kwargs
        )

    def _fraction_overview_plot(
        self,
        view_mode: bool,
        degree_type: DegreeType,
        extra_plot_cfg: tp.Optional[tp.Dict[str, tp.Any]] = None,
        with_churn: bool = True
    ) -> None:
        plot_cfg = {
            'linewidth': 1 if view_mode else 0.25,
            'legend_size': 8 if view_mode else 2,
            'xtick_size': 10 if view_mode else 2,
            'lable_modif': lambda x: x,
            'legend_title': 'MISSING legend_title',
            'legend_visible': True,
            'fig_title': 'MISSING figure title',
            'edgecolor': 'black',
            'color_map': cm.get_cmap('tab10')
        }
        if extra_plot_cfg is not None:
            plot_cfg.update(extra_plot_cfg)

        style.use(self.style)

        df = self._get_degree_data()
        df = df[df.degree_type == degree_type.value]
        df.sort_values(by=['time_id'], inplace=True)
        df.reset_index(inplace=True)
        all_base_lib_names = _get_distinct_base_lib_names(df)
        all_inter_lib_names = _get_distinct_inter_lib_names(df)
        revision_df = pd.DataFrame(df["revision"])
        unique_revisions = _get_unique_revisions(revision_df)
        grouped_df: pd.DataFrame = df.groupby(['revision'])
        revision_to_dataframes_mapping: tp.Dict[str, pd.DataFrame] = {}

        for revision in unique_revisions:
            revision_to_dataframes_mapping[revision] = grouped_df.get_group(
                revision
            )

        revision_to_total_amount_mapping: tp.Dict[str, int] = {}
        revision_to_base_names_mapping: tp.Dict[str, tp.List[str]] = {}
        revision_to_inter_names_mapping: tp.Dict[str, tp.List[str]] = {}

        # Collect mapping data
        for revision in unique_revisions:
            revision_to_total_amount_mapping[
                revision] = revision_to_dataframes_mapping[revision].sum(
                ).amount
            revision_to_base_names_mapping[
                revision] = _get_distinct_base_lib_names(
                    revision_to_dataframes_mapping[revision]
                )
            revision_to_inter_names_mapping[
                revision] = _get_distinct_inter_lib_names(
                    revision_to_dataframes_mapping[revision]
                )

        base_lib_fraction_map, inter_lib_fraction_map = _calc_fractions(
            unique_revisions, all_base_lib_names, all_inter_lib_names,
            revision_to_base_names_mapping, revision_to_inter_names_mapping,
            revision_to_dataframes_mapping, revision_to_total_amount_mapping
        )

        _plot_fraction_overview(
            base_lib_fraction_map, inter_lib_fraction_map, with_churn,
            unique_revisions, plot_cfg, self.plot_kwargs
        )

    def _multi_lib_interaction_sankey_plot(
        self,
        view_mode: bool,
        degree_type: DegreeType,
        extra_plot_cfg: tp.Optional[tp.Dict[str, tp.Any]] = None,
        save_path: tp.Optional[Path] = None,
        filetype: str = 'png'
    ) -> tp.Optional[go.Figure]:

        # Choose sequential colormaps for correct shading
        plot_cfg = {
            'fig_title':
                'MISSING figure title',
            'font_size':
                10,
            'width':
                1500,
            'height':
                1000,
            'colormaps': [
                'Greens', 'Reds', 'Blues', 'Greys', 'Oranges', 'Purples',
                'YlOrBr', 'YlOrRd', 'OrRd', 'PuRd', 'RdPu', 'BuPu', 'GnBu',
                'PuBu', 'YlGnBu', 'PuBuGn', 'BuGn', 'YlGn'
            ]
        }
        if extra_plot_cfg is not None:
            plot_cfg.update(extra_plot_cfg)

        style.use(self.style)
        interaction_plot_df = self._get_degree_data()
        interaction_plot_df = interaction_plot_df[
            interaction_plot_df.degree_type == degree_type.value]
        interaction_plot_df.sort_values(by=['time_id'], inplace=True)
        interaction_plot_df.reset_index(inplace=True)
        unique_revisions = _get_unique_revisions(interaction_plot_df)

        commit_map: CommitMap = self.plot_kwargs['get_cmap']()
        highest_degree = interaction_plot_df["degree"].max()

        # Generate and save sankey plots for all revs if no revision was
        # specified. If specified, show an interactive sankey plot in the
        # browser.
        for rev in unique_revisions:
            if view_mode and 'revision' in self.plot_kwargs:
                rev = _get_completed_revision(
                    self.plot_kwargs['revision'], unique_revisions
                )

            df = interaction_plot_df.loc[interaction_plot_df['revision'] == rev]

            lib_names_dict = _get_separated_lib_names_dict(df)
            lib_cm_mapping, lib_shades_mapping = _build_sankey_color_mappings(
                highest_degree, plot_cfg, lib_names_dict
            )

            plotting_data_dict = _collect_sankey_plotting_data(
                df, lib_names_dict, lib_cm_mapping, lib_shades_mapping
            )
            sankey_figure = _build_sankey_figure(
                rev, view_mode, plotting_data_dict, lib_names_dict, plot_cfg
            )

            if view_mode and 'revision' in self.plot_kwargs:
                return sankey_figure

            # TODO (se-passau/VaRA#545): move plot file saving to top level,
            #  which currently breaks the plot abstraction.
            _save_figure(
                figure=sankey_figure,
                revision=rev,
                c_map=commit_map,
                plot_kwargs=self.plot_kwargs,
                plot_file_name=self.plot_file_name(filetype),
                plot_type=PlotTypes.SANKEY,
                path=save_path,
                filetype='png'
            )
        return None

    def _calc_missing_revisions(
        self, degree_type: DegreeType, boundary_gradient: float
    ) -> tp.Set[str]:
        """
        Select a set of revisions based on the gradients of the degree levels
        between revisions.

        Args:
            degree_type: the degree type to consider for gradient calculation
            boundary_gradient: the gradient threshold that needs to be exceeded
                               to include a new revision

        Returns:
            a set of revisions sampled between revisions with unusually large
            changes in degree distribution
        """
        commit_map: CommitMap = self.plot_kwargs['get_cmap']()
        interaction_plot_df = self._get_degree_data()
        unique_revisions, sub_df_list = _filter_data_frame(
            degree_type, interaction_plot_df, commit_map
        )

        def head_cm_neighbours(lhs_cm: str, rhs_cm: str) -> bool:
            return commit_map.short_time_id(
                lhs_cm
            ) + 1 == commit_map.short_time_id(rhs_cm)

        new_revs: tp.Set[str] = set()

        # build a dataframe with revision as index and degree values as columns
        # the cells contain the degree frequencies per revision
        df = pd.concat([
            series.reset_index(drop=True) for series in sub_df_list
        ],
                       axis=1)
        df["revision"] = unique_revisions
        df = df.set_index("revision")
        df_iter = df.iterrows()
        last_revision, last_row = next(df_iter)
        for revision, row in df_iter:
            # compute gradient for each degree value and see if any gradient
            # exceeds threshold
            gradient = abs(row - last_row)
            if any(gradient > boundary_gradient):
                lhs_cm = last_revision
                rhs_cm = revision
                if head_cm_neighbours(lhs_cm, rhs_cm):
                    print(
                        "Found steep gradient between neighbours " +
                        "{lhs_cm} - {rhs_cm}: {gradient}".format(
                            lhs_cm=lhs_cm,
                            rhs_cm=rhs_cm,
                            gradient=round(max(gradient), 5)
                        )
                    )
                else:
                    print(
                        "Unusual gradient between " +
                        "{lhs_cm} - {rhs_cm}: {gradient}".format(
                            lhs_cm=lhs_cm,
                            rhs_cm=rhs_cm,
                            gradient=round(max(gradient), 5)
                        )
                    )
                    new_rev_id = round((
                        commit_map.short_time_id(lhs_cm) +
                        commit_map.short_time_id(rhs_cm)
                    ) / 2.0)
                    new_rev = self.plot_kwargs['cmap'].c_hash(new_rev_id)
                    print(
                        "-> Adding {rev} as new revision to the sample set".
                        format(rev=new_rev)
                    )
                    new_revs.add(new_rev)
                print()
            last_revision = revision
            last_row = row
        return new_revs


class BlameInteractionDegree(BlameDegree):
    """Plotting the degree of blame interactions."""

    NAME = 'b_interaction_degree'

    def __init__(self, **kwargs: tp.Any):
        super().__init__(self.NAME, **kwargs)

    def plot(self, view_mode: bool) -> None:
        extra_plot_cfg = {
            'legend_title': 'Interaction degrees',
            'fig_title': 'Blame interactions'
        }
        # TODO (se-passau/VaRA#545): make params configurable in user call
        #  with plot config rework
        self._degree_plot(view_mode, DegreeType.interaction, extra_plot_cfg)

    def calc_missing_revisions(self, boundary_gradient: float) -> tp.Set[str]:
        return self._calc_missing_revisions(
            DegreeType.interaction, boundary_gradient
        )


class BlameInteractionDegreeMultiLib(BlameDegree):
    """
    Plotting the degree of blame interactions between two libraries.

    Pass the selected base library (base_lib) and interacting library
    (inter_lib) as key-value pairs after the plot name. E.g., base_lib=Foo
    inter_lib=Bar
    """

    NAME = 'b_interaction_degree_multi_lib'

    def __init__(self, **kwargs: tp.Any):
        super().__init__(self.NAME, **kwargs)

    def plot(self, view_mode: bool) -> None:
        if 'base_lib' and 'inter_lib' not in self.plot_kwargs:
            LOG.warning("No library names were provided.")
            raise PlotDataEmpty

        base_lib = self.plot_kwargs['base_lib']
        inter_lib = self.plot_kwargs['inter_lib']

        extra_plot_cfg = {
            'legend_title': 'Interaction degrees',
            'fig_title': 'Blame interactions',
            'base_lib': base_lib,
            'inter_lib': inter_lib
        }
        # TODO (se-passau/VaRA#545): make params configurable in user call
        #  with plot config rework
        self._multi_lib_degree_plot(
            view_mode, DegreeType.interaction, extra_plot_cfg
        )

    def calc_missing_revisions(self, boundary_gradient: float) -> tp.Set[str]:
        return self._calc_missing_revisions(
            DegreeType.interaction, boundary_gradient
        )


class BlameInteractionFractionOverview(BlameDegree):
    """Plotting the fraction distribution of in-/outgoing blame interactions
    from all project libraries."""

    NAME = 'b_interaction_fraction_overview'

    def __init__(self, **kwargs: tp.Any):
        super().__init__(self.NAME, **kwargs)

    def plot(self, view_mode: bool) -> None:
        extra_plot_cfg = {
            'legend_title': 'Fraction ratio',
            'fig_title': 'Distribution of fractions'
        }
        # TODO (se-passau/VaRA#545): make params configurable in user call
        #  with plot config rework
        self._fraction_overview_plot(
            view_mode, DegreeType.interaction, extra_plot_cfg
        )

    def calc_missing_revisions(self, boundary_gradient: float) -> tp.Set[str]:
        return self._calc_missing_revisions(
            DegreeType.interaction, boundary_gradient
        )


class BlameLibraryInteractions(BlameDegree):
    """
    Plotting the dependencies of blame interactions from all project libraries
    either as interactive plot in the browser or as static image.

    To plot in interactive mode, select view_mode=True and pass the selected
    revision as key-value pair after the plot name. E.g., revision=Foo
    """

    NAME = 'b_multi_lib_interaction_sankey_plot'

    def __init__(self, **kwargs: tp.Any):
        super().__init__(self.NAME, **kwargs)
        self.__figure = go.Figure()

    def plot(self, view_mode: bool) -> None:
        if view_mode and 'revision' not in self.plot_kwargs:
            LOG.warning(
                "The interactive view mode requires a selected revision."
            )
            raise PlotDataEmpty

        if not view_mode and 'revision' in self.plot_kwargs:
            LOG.warning(
                "View mode is turned off. The specified revision will be "
                "ignored."
            )

        extra_plot_cfg = {
            'fig_title':
                'Library interactions from base(left) to interacting(right) '
                'libraries. Color saturation increases with the degree level.',
            'width': 1500,
            'height': 1000
        }
        # TODO (se-passau/VaRA#545): make params configurable in user call
        #  with plot config rework
        self.__figure = self._multi_lib_interaction_sankey_plot(
            view_mode, DegreeType.interaction, extra_plot_cfg, filetype='png'
        )

    def show(self) -> None:
        try:
            self.plot(True)
        except PlotDataEmpty:
            LOG.warning(f"No data for project {self.plot_kwargs['project']}.")
            return
        self.__figure.show()

    # Skip save method to save one figure for each revision
    def save(
        self, path: tp.Optional[Path] = None, filetype: str = 'png'
    ) -> None:
        try:
            self.plot(False)
        except PlotDataEmpty:
            LOG.warning(f"No data for project {self.plot_kwargs['project']}.")
            return

    def calc_missing_revisions(self, boundary_gradient: float) -> tp.Set[str]:
        return self._calc_missing_revisions(
            DegreeType.interaction, boundary_gradient
        )


class BlameCommitInteractionsGraphviz(BlameLibraryInteraction):
    """
    Plotting the interactions between all commits of multiple libraries.

    To view one plot, select view_mode=True and pass the selected revision as
    key-value pair after the plot name. E.g., revision=Foo. When the layout
    engine fdp is chosen, the additional graph attributes 'splines=True',
    'overlap=False', and 'nodesep=1' are added.
    """

    NAME = 'b_multi_lib_interaction_graphviz'

    def __init__(self, **kwargs: tp.Any):
        super().__init__(self.NAME, **kwargs)
        self.__graph = Digraph()

    def plot(self, view_mode: bool) -> None:
        if view_mode and 'revision' not in self.plot_kwargs:
            LOG.warning("No revision for view mode was chosen.")
            raise PlotDataEmpty

        if not view_mode and 'revision' in self.plot_kwargs:
            LOG.warning(
                "View mode is turned off. The specified revision will be "
                "ignored."
            )
        # TODO (se-passau/VaRA#545): make params configurable in user call
        #  with plot config rework
        self.__graph = self._graphviz_plot(
            view_mode=view_mode, show_edge_weight=True
        )

    def show(self) -> None:
        try:
            self.plot(True)
        except PlotDataEmpty:
            LOG.warning(f"No data for project {self.plot_kwargs['project']}.")
            return
        self.__graph.view(tempfile.mktemp())

    def save(
        self, path: tp.Optional[Path] = None, filetype: str = 'png'
    ) -> None:
        try:
            self.plot(False)
        except PlotDataEmpty:
            LOG.warning(f"No data for project {self.plot_kwargs['project']}.")
            return

    def calc_missing_revisions(self, boundary_gradient: float) -> tp.Set[str]:
        raise NotImplementedError


class BlameAuthorDegree(BlameDegree):
    """Plotting the degree of authors for all blame interactions."""

    NAME = 'b_author_degree'

    def __init__(self, **kwargs: tp.Any):
        super().__init__(self.NAME, **kwargs)

    def plot(self, view_mode: bool) -> None:
        extra_plot_cfg = {
            'legend_title': 'Author interaction degrees',
            'fig_title': 'Author blame interactions'
        }
        # TODO (se-passau/VaRA#545): make params configurable in user call
        #  with plot config rework
        self._degree_plot(view_mode, DegreeType.author, extra_plot_cfg)

    def calc_missing_revisions(self, boundary_gradient: float) -> tp.Set[str]:
        return self._calc_missing_revisions(
            DegreeType.author, boundary_gradient
        )


class BlameMaxTimeDistribution(BlameDegree):
    """Plotting the degree of max times differences for all blame
    interactions."""

    NAME = 'b_maxtime_distribution'

    def __init__(self, **kwargs: tp.Any):
        super().__init__(self.NAME, **kwargs)

    def plot(self, view_mode: bool) -> None:
        extra_plot_cfg = {
            'legend_visible': False,
            'fig_title': 'Max time distribution',
            'edgecolor': None,
        }
        # TODO (se-passau/VaRA#545): make params configurable in user call
        #  with plot config rework
        self._degree_plot(view_mode, DegreeType.max_time, extra_plot_cfg)

    def calc_missing_revisions(self, boundary_gradient: float) -> tp.Set[str]:
        return self._calc_missing_revisions(
            DegreeType.max_time, boundary_gradient
        )


class BlameAvgTimeDistribution(BlameDegree):
    """Plotting the degree of avg times differences for all blame
    interactions."""

    NAME = 'b_avgtime_distribution'

    def __init__(self, **kwargs: tp.Any):
        super().__init__(self.NAME, **kwargs)

    def plot(self, view_mode: bool) -> None:
        extra_plot_cfg = {
            'legend_visible': False,
            'fig_title': 'Average time distribution',
            'edgecolor': None,
        }
        # TODO (se-passau/VaRA#545): make params configurable in user call
        #  with plot config rework
        self._degree_plot(view_mode, DegreeType.avg_time, extra_plot_cfg)

    def calc_missing_revisions(self, boundary_gradient: float) -> tp.Set[str]:
        return self._calc_missing_revisions(
            DegreeType.avg_time, boundary_gradient
        )<|MERGE_RESOLUTION|>--- conflicted
+++ resolved
@@ -16,13 +16,8 @@
 from benchbuild.utils.cmd import mkdir
 from graphviz import Digraph  # type: ignore
 from matplotlib import cm
-<<<<<<< HEAD
-from plotly import graph_objs as go
-from plotly import io as pio
-=======
 from plotly import graph_objs as go  # type: ignore
 from plotly import io as pio  # type: ignore
->>>>>>> fc7a7002
 
 from varats.data.databases.blame_diff_library_interaction_database import (
     BlameDiffLibraryInteractionDatabase,
