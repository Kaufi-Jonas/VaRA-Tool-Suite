"""Plots the relation between introducing/fixing commits of bugs."""

import logging
import typing as tp
from datetime import datetime
from enum import Enum
from pathlib import Path

import numpy as np
<<<<<<< HEAD
import numpy.typing as nptp
=======
import numpy.typing as npt
>>>>>>> 680fd476
import plotly.graph_objs as gob
import pygit2

from varats.data.reports.szz_report import SZZUnleashedReport
from varats.plot.plot import Plot, PlotDataEmpty
from varats.project.project_util import (
    get_project_cls_by_name,
    get_local_project_git,
)
from varats.provider.bug.bug import PygitBug, as_pygit_bug
from varats.provider.bug.bug_provider import BugProvider
from varats.revision.revisions import get_processed_revisions_files
from varats.utils.git_util import FullCommitHash

LOG = logging.getLogger(__name__)


class NodeType(Enum):
    """Enum for different Node types in the chord plots."""

    def __init__(self, color: str):
        self.color = color

    FIX = 'rgba(0, 177, 106, 1)'
    INTRODUCTION = 'rgba(240, 52, 52, 1)'
    INTRODUCING_FIX = 'rgba(235, 149, 50, 1)'
    HEAD = 'rgba(142, 68, 173, 1)'
    FIXING_HEAD = 'rgba(142, 68, 173, 1)'
    DEFAULT = 'rgba(232, 236, 241, 1)'
    DIFF_NONE = 'rgba(232, 236, 241, 1)'
    DIFF_PYDRILLER_ONLY = '#ff0000'
    DIFF_SZZ_UNLEASHED_ONLY = '#00ff00'
    DIFF_BOTH = 'rgba(0,51,181, 0.85)'


class DiffOccurrence(Enum):
    """Enum indicating on which side of a diff an diff entry occurrs."""
    NONE = 0
    LEFT = 1
    RIGHT = 2
    BOTH = 3


class DiffEntry():
    """Class representing an element in a diff."""

    def __init__(
        self, fixing_commit: str, occurrence: DiffOccurrence,
        only_left: tp.FrozenSet[str], only_right: tp.FrozenSet[str]
    ):
        self.fixing_commit = fixing_commit
        self.occurrence = occurrence
        self.only_left = only_left
        self.only_right = only_right


__DIFF_TO_NODE_TYPE = {
    DiffOccurrence.NONE: NodeType.DIFF_NONE,
    DiffOccurrence.LEFT: NodeType.DIFF_PYDRILLER_ONLY,
    DiffOccurrence.RIGHT: NodeType.DIFF_SZZ_UNLEASHED_ONLY,
    DiffOccurrence.BOTH: NodeType.DIFF_BOTH
}


def _plot_chord_diagram_for_raw_bugs(
    project_name: str, project_repo: pygit2.Repository,
    bug_set: tp.FrozenSet[PygitBug], szz_tool: str
) -> gob.FigureWidget:
    """Creates a chord diagram representing relations between introducing/fixing
    commits for a given set of RawBugs."""

    # maps commit hex -> node id
    map_commit_to_id: tp.Dict[pygit2.Commit,
                              int] = _map_commits_to_nodes(project_repo)
    commit_type: tp.Dict[pygit2.Commit, NodeType] = {}
    commit_count = len(map_commit_to_id.keys())

    edge_colors = ['#d4daff', '#84a9dd', '#5588c8', '#6d8acf']

    for commit in project_repo.walk(
        project_repo.head.target.id, pygit2.GIT_SORT_TIME
    ):
        commit_type[commit] = NodeType.DEFAULT

    # if less than 2 commits, no graph can be drawn!
    if commit_count < 2:
        raise PlotDataEmpty

    commit_coordinates = _compute_node_placement(commit_count)

    # draw relations and preprocess commit types
    lines = _generate_line_data(
        bug_set, commit_coordinates, map_commit_to_id, commit_type, edge_colors
    )
    nodes = _generate_node_data(
        project_repo, commit_coordinates, map_commit_to_id, commit_type
    )

    data = nodes + lines
    layout = _create_layout(f'{szz_tool} {project_name}')
    return gob.FigureWidget(data=data, layout=layout)


def _bug_data_diff_plot(
    project_name: str, project_repo: pygit2.Repository,
    bugs_left: tp.FrozenSet[PygitBug], bugs_right: tp.FrozenSet[PygitBug]
) -> gob.Figure:
    """Creates a chord diagram representing the diff between two sets of bugs as
    relation between introducing/fixing commits."""
    commits_to_nodes_map = _map_commits_to_nodes(project_repo)
    commit_occurrences: tp.Dict[pygit2.Commit, DiffOccurrence] = {}
    commit_count = len(commits_to_nodes_map.keys())
    commit_coordinates = _compute_node_placement(commit_count)

    for commit in project_repo.walk(
        project_repo.head.target.hex, pygit2.GIT_SORT_TIME
    ):
        commit_occurrences[commit] = DiffOccurrence.NONE

    lines: tp.List[gob.Scatter] = _generate_diff_line_data(
        _diff_raw_bugs(bugs_left, bugs_right), commits_to_nodes_map,
        commit_coordinates, commit_occurrences
    )

    commit_types = {
        commit: __DIFF_TO_NODE_TYPE[do]
        for commit, do in commit_occurrences.items()
    }

    nodes: tp.List[gob.Scatter] = _generate_node_data(
        project_repo, commit_coordinates, commits_to_nodes_map, commit_types
    )
    data = lines + nodes
    layout = _create_layout(f'szz_diff {project_name}')
    return gob.Figure(data=data, layout=layout)


KeyT = tp.TypeVar("KeyT")
ValueT = tp.TypeVar("ValueT")


def _generate_diff_line_data(
    diff_raw_bugs: tp.Generator[DiffEntry, None,
                                None], map_commit_to_id: tp.Dict[str, int],
<<<<<<< HEAD
    commit_coordinates: tp.List[nptp.NDArray[np.float64]],
=======
    commit_coordinates: tp.List[npt.NDArray[np.float64]],
>>>>>>> 680fd476
    commit_type: tp.Dict[str, DiffOccurrence]
) -> tp.List[gob.Scatter]:
    lines: tp.List[gob.Scatter] = []
    edge_color_left = "#ff5555"
    edge_color_right = "#55ff55"

    for diff_entry in diff_raw_bugs:
        fix_ind = map_commit_to_id[diff_entry.fixing_commit]
        fix_coordinates = commit_coordinates[fix_ind]

        for introducer in diff_entry.only_left:
            lines.append(
                _create_line(
                    fix_coordinates,
                    commit_coordinates[map_commit_to_id[introducer]],
                    edge_color_left
                )
            )
        for introducer in diff_entry.only_right:
            lines.append(
                _create_line(
                    fix_coordinates,
                    commit_coordinates[map_commit_to_id[introducer]],
                    edge_color_right
                )
            )

        commit_type[diff_entry.fixing_commit] = diff_entry.occurrence

    return lines


def _generate_line_data(
    bug_set: tp.FrozenSet[PygitBug],
<<<<<<< HEAD
    commit_coordinates: tp.List[nptp.NDArray[np.float64]],
=======
    commit_coordinates: tp.List[npt.NDArray[np.float64]],
>>>>>>> 680fd476
    map_commit_to_id: tp.Dict[pygit2.Commit, int],
    commit_type: tp.Dict[pygit2.Commit, NodeType], edge_colors: tp.List[str]
) -> tp.List[gob.Scatter]:
    lines = []

    for bug in bug_set:
        bug_fix = bug.fixing_commit
        fix_id = map_commit_to_id[bug_fix]
        fix_coordinates = commit_coordinates[fix_id]

        commit_type[bug_fix] = NodeType.INTRODUCING_FIX if commit_type[
            bug_fix] == NodeType.INTRODUCTION else NodeType.FIX

        for bug_introduction in bug.introducing_commits:
            intro_ind = map_commit_to_id[bug_introduction]
            intro_coordinates = commit_coordinates[intro_ind]

            commit_type[
                bug_introduction] = NodeType.INTRODUCING_FIX if commit_type[
                    bug_introduction] == NodeType.FIX else NodeType.INTRODUCTION

            commit_dist = map_commit_to_id[bug_introduction] - map_commit_to_id[
                bug_fix]
            commit_interval = _get_commit_interval(
                commit_dist, len(map_commit_to_id.keys())
            )
            color = edge_colors[commit_interval]

            lines.append(
                _create_line(fix_coordinates, intro_coordinates, color)
            )

    return lines


def _generate_node_data(
    project_repo: pygit2.Repository,
<<<<<<< HEAD
    commit_coordinates: tp.List[nptp.NDArray[np.float64]],
=======
    commit_coordinates: tp.List[npt.NDArray[np.float64]],
>>>>>>> 680fd476
    map_commit_to_id: tp.Dict[str, int], commit_type: tp.Dict[str, NodeType]
) -> tp.List[gob.Scatter]:
    nodes = []

    for commit in project_repo.walk(
        project_repo.head.target.id, pygit2.GIT_SORT_TIME
    ):
        # draw commit nodes using preprocessed commit types
        commit_id = map_commit_to_id[commit]

        if commit.id == project_repo.head.target.id:
            commit_type[commit] = NodeType.FIXING_HEAD if commit_type[
                commit] == NodeType.FIX else NodeType.HEAD

        # set node data according to commit type
        node_size = 10 if commit_type[commit] == NodeType.HEAD or commit_type[
            commit] == NodeType.FIXING_HEAD else 8
        displayed_message = commit.message.partition('\n')[0]
        node_label = f'Type: {commit_type[commit.hex]}<br>' \
                     f'Hash: {commit.hex}<br>' \
                     f'Author: {commit.author.name}<br>' \
                     f'Date: {datetime.fromtimestamp(commit.commit_time)}<br>' \
                     f'Message: {displayed_message}'
        node_color = commit_type[commit].color

        node_scatter = _create_node(
            commit_coordinates[commit_id], node_color, node_size, node_label
        )

        nodes.append(node_scatter)

    return nodes


def _create_line(
<<<<<<< HEAD
    start: nptp.NDArray[np.float64], end: nptp.NDArray[np.float64], color: str
=======
    start: npt.NDArray[np.float64], end: npt.NDArray[np.float64], color: str
>>>>>>> 680fd476
) -> gob.Scatter:
    dist = _get_distance(start, end)
    interval = _get_interval(dist)

    # TODO: With min python 3.8 replace tp.Any -> tp.Literal[2]
    control_points: np.ndarray[tp.Any, npt._DType[np.float64]] = np.array([
        start,
        np.true_divide(start, (__CP_PARAMETERS[interval])),
        np.true_divide(end, (__CP_PARAMETERS[interval])), end
    ])
    curve_points = _get_bezier_curve(control_points)

    return gob.Scatter(
        x=curve_points[:, 0],
        y=curve_points[:, 1],
        mode='lines',
        line=dict(color=color, shape='spline'),
        hoverinfo='none'
    )


def _create_node(
<<<<<<< HEAD
    coordinates: nptp.NDArray[np.float64], color: str, size: int, text: str
=======
    coordinates: npt.NDArray[np.float64], color: str, size: int, text: str
>>>>>>> 680fd476
) -> gob.Scatter:
    return gob.Scatter(
        x=[coordinates[0]],
        y=[coordinates[1]],
        mode='markers',
        name='',
        marker=dict(symbol='circle', size=size, color=color),
        text=text,
        hoverinfo='text'
    )


def _create_layout(title: str) -> gob.Layout:
    axis = dict(
        showline=False,
        zeroline=False,
        showgrid=False,
        showticklabels=False,
        title=''
    )  # hide the axis

    width = 900
    height = 900
    return gob.Layout(
        title=title,
        showlegend=False,
        autosize=False,
        width=width,
        height=height,
        xaxis=dict(axis),
        yaxis=dict(axis),
        hovermode='closest',
        clickmode='event',
        margin=dict(l=0, r=0, b=0, t=50),
        plot_bgcolor='rgba(0,0,0,0)'
    )


def _get_distance(
<<<<<<< HEAD
    first_point: nptp.NDArray[np.float64],
    second_point: nptp.NDArray[np.float64]
=======
    first_point: npt.NDArray[np.float64], second_point: npt.NDArray[np.float64]
>>>>>>> 680fd476
) -> float:
    """Returns distance between two points."""
    distance = np.linalg.norm(  # type: ignore
        np.array(first_point) - np.array(second_point)
    )
    return float(distance)


def _get_interval(distance: float) -> int:
    """Get right interval for given node distance using distance thresholds,
    interval indices are in [0,3] for 5 thresholds."""
    k = 0
    while __DISTANCE_THRESHOLDS[k] < distance:
        k += 1
    return k - 1


# defining some constants for diagram generation
__CP_PARAMETERS = [1.2, 1.5, 1.8, 2.1]

__DISTANCE_THRESHOLDS = [
    0,
    _get_distance(
        np.array([1, 0]),
        tp.cast(  # look like mypy has a bug here, when infering the array dtype
            npt.NDArray[np.float64],
            np.array([np.sqrt(2.0) / 2.0], dtype=np.float64)
        ) * 2.0
    ),
    np.sqrt(2),
    _get_distance(
        np.array([1, 0]), np.array([-np.sqrt(2) / 2,
                                    np.sqrt(2) / 2])
    ), 2.0
]


def _get_commit_interval(distance: float, commit_count: int) -> int:
    """Get right interval for given commit distance using distance thresholds,
    interval indices are in [0,3] for 5 thresholds."""
    commit_distance_thresholds = [
        0,
        round(0.25 * commit_count),
        round(0.5 * commit_count),
        round(0.75 * commit_count), commit_count
    ]

    k = 0
    while commit_distance_thresholds[k] < distance:
        k += 1
    return k - 1


def _get_bezier_curve(
<<<<<<< HEAD
    ctrl_points: nptp.NDArray[np.float64],
    num_points: int = 5
) -> nptp.NDArray[np.float64]:
    """Implements bezier edges to display between commit nodes."""
    n = ctrl_points.shape[0]

    def get_coordinate_on_curve(factor: float) -> nptp.NDArray[np.float64]:
        points_cp = np.copy(ctrl_points)  # type: ignore
=======
    # TODO: With min python 3.8 replace tp.Any -> tp.Literal[2]
    ctrl_points: npt.NDArray[np.float64],
    num_points: int = 5
) -> npt.NDArray[np.float64]:
    """Implements bezier edges to display between commit nodes."""
    n = ctrl_points.shape[0]

    def get_coordinate_on_curve(factor: float) -> npt.NDArray[np.float64]:
        points_cp: npt.NDArray[
            np.float64
        ] = tp.cast(npt.NDArray[np.float64], np.copy(ctrl_points))
>>>>>>> 680fd476
        for i in range(1, n):
            points_cp[:n - i, :] = (
                1 - factor
            ) * points_cp[:n - i, :] + factor * points_cp[1:n - i + 1, :]
        return np.array(points_cp[0, :])

    point_space = np.linspace(0, 1, num_points)
    return np.array([
        get_coordinate_on_curve(point_space[k]) for k in range(num_points)
    ])


def _compute_node_placement(
    commit_count: int
<<<<<<< HEAD
) -> tp.List[nptp.NDArray[np.float64]]:
=======
) -> tp.List[npt.NDArray[np.float64]]:
>>>>>>> 680fd476
    """Compute unit circle coordinates for each commit; move unit circle such
    that HEAD is on top."""
    # use commit_count + 1 since first and last coordinates are equal
    theta_vals = np.linspace(-3 * np.pi / 2, np.pi / 2, commit_count + 1)
<<<<<<< HEAD
    commit_coordinates: tp.List[nptp.NDArray[np.float64]] = []
=======
    commit_coordinates: tp.List[npt.NDArray[np.float64]] = []
>>>>>>> 680fd476
    for theta in theta_vals:
        commit_coordinates.append(np.array([np.cos(theta), np.sin(theta)]))
    return commit_coordinates


def _map_commits_to_nodes(
    project_repo: pygit2.Repository
) -> tp.Dict[pygit2.Commit, int]:
    """Maps commit hex -> node id."""
    commits_to_nodes_map: tp.Dict[pygit2.Commit, int] = {}
    commit_count = 0
    for commit in project_repo.walk(
        project_repo.head.target.hex, pygit2.GIT_SORT_TIME
    ):
        # node ids are sorted by time
        commits_to_nodes_map[commit] = commit_count
        commit_count += 1
    return commits_to_nodes_map


def _diff_raw_bugs(
    bugs_left: tp.FrozenSet[PygitBug], bugs_right: tp.FrozenSet[PygitBug]
) -> tp.Generator[DiffEntry, None, None]:
    fixes_left: tp.Set[str] = {bug.fixing_commit for bug in bugs_left}
    fixes_right: tp.Set[str] = {bug.fixing_commit for bug in bugs_right}

    for fixing_commit, introducers_left, introducers_right in _zip_dicts({
        bug.fixing_commit: bug.introducing_commits for bug in bugs_left
    }, {bug.fixing_commit: bug.introducing_commits for bug in bugs_right}):
        occurrence = DiffOccurrence.NONE
        if fixing_commit in fixes_left & fixes_right:
            occurrence = DiffOccurrence.BOTH
        elif fixing_commit in fixes_left:
            occurrence = DiffOccurrence.LEFT
        elif fixing_commit in fixes_right:
            occurrence = DiffOccurrence.RIGHT

        diff_left: tp.FrozenSet[str] = frozenset()
        diff_right: tp.FrozenSet[str] = frozenset()
        if introducers_left:
            diff_left = introducers_left
            if introducers_right:
                diff_left = introducers_left.difference(introducers_right)
        if introducers_right:
            diff_right = introducers_right
            if introducers_left:
                diff_right = introducers_right.difference(introducers_left)

        yield DiffEntry(fixing_commit, occurrence, diff_left, diff_right)


def _zip_dicts(
    left: tp.Dict[KeyT, ValueT], right: tp.Dict[KeyT, ValueT]
) -> tp.Generator[tp.Tuple[KeyT, tp.Optional[ValueT], tp.Optional[ValueT]],
                  None, None]:
    for i in left.keys() | right.keys():
        yield i, left.get(i, None), right.get(i, None)


class BugFixingRelationPlot(Plot, plot_name="bug_relation_graph"):
    """Plot showing which commit fixed a bug introduced by which commit."""

    NAME = 'bug_relation_graph'

    def __init__(self, **kwargs: tp.Any) -> None:
        super().__init__(self.NAME, **kwargs)
        self.__szz_tool: str = kwargs.get('szz_tool', 'pydriller')
        self.__figure: gob.Figure = gob.Figure()

    @staticmethod
    def supports_stage_separation() -> bool:
        return False

    def plot(self, view_mode: bool) -> None:
        """Plots bug plot for the whole project."""
        project_name = self.plot_kwargs['project']
        project_repo = get_local_project_git(project_name)

        bug_provider = BugProvider.get_provider_for_project(
            get_project_cls_by_name(project_name)
        )
        pydriller_bugs = bug_provider.find_pygit_bugs()

        reports = get_processed_revisions_files(
            project_name, SZZUnleashedReport
        )
        szzunleashed_bugs = frozenset([
            as_pygit_bug(raw_bug, project_repo)
            for raw_bug in SZZUnleashedReport(reports[0]).get_all_raw_bugs()
        ])

        if self.__szz_tool == 'pydriller':
            self.__figure = _plot_chord_diagram_for_raw_bugs(
                project_name, project_repo, pydriller_bugs, self.__szz_tool
            )
        elif self.__szz_tool == 'szz_unleashed':
            self.__figure = _plot_chord_diagram_for_raw_bugs(
                project_name, project_repo, szzunleashed_bugs, self.__szz_tool
            )
        elif self.__szz_tool == 'szz_diff':
            self.__figure = _bug_data_diff_plot(
                project_name, project_repo, pydriller_bugs, szzunleashed_bugs
            )
        else:
            raise PlotDataEmpty

    def show(self) -> None:
        """Show the finished plot."""
        try:
            self.plot(True)
        except PlotDataEmpty:
            LOG.warning(f"No data for project {self.plot_kwargs['project']}.")
            return
        self.__figure.show()

    def save(
        self, path: tp.Optional[Path] = None, filetype: str = 'html'
    ) -> None:
        """
        Save the current plot to a file. Supports html, json and image
        filetypes.

        Args:
            path: The path where the file is stored (excluding the file name).
            filetype: The file type of the plot.
        """
        try:
            self.plot(False)
        except PlotDataEmpty:
            LOG.warning(f"No data for project {self.plot_kwargs['project']}.")
            return

        if path is None:
            plot_dir = Path(self.plot_kwargs["plot_dir"])
        else:
            plot_dir = path

        output_path_prefix = f"{plot_dir}/" if plot_dir else ""

        if filetype == 'html':
            self.__figure.write_html(
                f"{output_path_prefix}{self.plot_file_name(filetype)}"
            )
        elif filetype == 'json':
            self.__figure.write_json(
                f"{output_path_prefix}{self.plot_file_name(filetype)}"
            )
        else:
            self.__figure.write_image(
                f"{output_path_prefix}{self.plot_file_name(filetype)}"
            )

    def plot_file_name(self, filetype: str) -> str:
        """
        Get the file name for this plot; will be stored to when calling save.

        Args:
            filetype: the file type for the plot

        Returns:
            the file name the plot will be stored to
        """
        plot_indent = ''
        if 'project' in self.plot_kwargs:
            plot_indent = f"{self.plot_kwargs['project']}_"

        return f"{plot_indent}{self.name}_{self.__szz_tool}.{filetype}"

    def calc_missing_revisions(
        self, boundary_gradient: float
    ) -> tp.Set[FullCommitHash]:
        """Plot always includes all revisions."""
        return set()<|MERGE_RESOLUTION|>--- conflicted
+++ resolved
@@ -7,11 +7,7 @@
 from pathlib import Path
 
 import numpy as np
-<<<<<<< HEAD
-import numpy.typing as nptp
-=======
 import numpy.typing as npt
->>>>>>> 680fd476
 import plotly.graph_objs as gob
 import pygit2
 
@@ -156,11 +152,7 @@
 def _generate_diff_line_data(
     diff_raw_bugs: tp.Generator[DiffEntry, None,
                                 None], map_commit_to_id: tp.Dict[str, int],
-<<<<<<< HEAD
-    commit_coordinates: tp.List[nptp.NDArray[np.float64]],
-=======
     commit_coordinates: tp.List[npt.NDArray[np.float64]],
->>>>>>> 680fd476
     commit_type: tp.Dict[str, DiffOccurrence]
 ) -> tp.List[gob.Scatter]:
     lines: tp.List[gob.Scatter] = []
@@ -195,11 +187,7 @@
 
 def _generate_line_data(
     bug_set: tp.FrozenSet[PygitBug],
-<<<<<<< HEAD
-    commit_coordinates: tp.List[nptp.NDArray[np.float64]],
-=======
     commit_coordinates: tp.List[npt.NDArray[np.float64]],
->>>>>>> 680fd476
     map_commit_to_id: tp.Dict[pygit2.Commit, int],
     commit_type: tp.Dict[pygit2.Commit, NodeType], edge_colors: tp.List[str]
 ) -> tp.List[gob.Scatter]:
@@ -237,11 +225,7 @@
 
 def _generate_node_data(
     project_repo: pygit2.Repository,
-<<<<<<< HEAD
-    commit_coordinates: tp.List[nptp.NDArray[np.float64]],
-=======
     commit_coordinates: tp.List[npt.NDArray[np.float64]],
->>>>>>> 680fd476
     map_commit_to_id: tp.Dict[str, int], commit_type: tp.Dict[str, NodeType]
 ) -> tp.List[gob.Scatter]:
     nodes = []
@@ -277,11 +261,7 @@
 
 
 def _create_line(
-<<<<<<< HEAD
-    start: nptp.NDArray[np.float64], end: nptp.NDArray[np.float64], color: str
-=======
     start: npt.NDArray[np.float64], end: npt.NDArray[np.float64], color: str
->>>>>>> 680fd476
 ) -> gob.Scatter:
     dist = _get_distance(start, end)
     interval = _get_interval(dist)
@@ -304,11 +284,7 @@
 
 
 def _create_node(
-<<<<<<< HEAD
-    coordinates: nptp.NDArray[np.float64], color: str, size: int, text: str
-=======
     coordinates: npt.NDArray[np.float64], color: str, size: int, text: str
->>>>>>> 680fd476
 ) -> gob.Scatter:
     return gob.Scatter(
         x=[coordinates[0]],
@@ -348,18 +324,10 @@
 
 
 def _get_distance(
-<<<<<<< HEAD
-    first_point: nptp.NDArray[np.float64],
-    second_point: nptp.NDArray[np.float64]
-=======
     first_point: npt.NDArray[np.float64], second_point: npt.NDArray[np.float64]
->>>>>>> 680fd476
 ) -> float:
     """Returns distance between two points."""
-    distance = np.linalg.norm(  # type: ignore
-        np.array(first_point) - np.array(second_point)
-    )
-    return float(distance)
+    return float(np.linalg.norm(np.array(first_point) - np.array(second_point)))
 
 
 def _get_interval(distance: float) -> int:
@@ -408,16 +376,6 @@
 
 
 def _get_bezier_curve(
-<<<<<<< HEAD
-    ctrl_points: nptp.NDArray[np.float64],
-    num_points: int = 5
-) -> nptp.NDArray[np.float64]:
-    """Implements bezier edges to display between commit nodes."""
-    n = ctrl_points.shape[0]
-
-    def get_coordinate_on_curve(factor: float) -> nptp.NDArray[np.float64]:
-        points_cp = np.copy(ctrl_points)  # type: ignore
-=======
     # TODO: With min python 3.8 replace tp.Any -> tp.Literal[2]
     ctrl_points: npt.NDArray[np.float64],
     num_points: int = 5
@@ -429,7 +387,6 @@
         points_cp: npt.NDArray[
             np.float64
         ] = tp.cast(npt.NDArray[np.float64], np.copy(ctrl_points))
->>>>>>> 680fd476
         for i in range(1, n):
             points_cp[:n - i, :] = (
                 1 - factor
@@ -444,20 +401,12 @@
 
 def _compute_node_placement(
     commit_count: int
-<<<<<<< HEAD
-) -> tp.List[nptp.NDArray[np.float64]]:
-=======
 ) -> tp.List[npt.NDArray[np.float64]]:
->>>>>>> 680fd476
     """Compute unit circle coordinates for each commit; move unit circle such
     that HEAD is on top."""
     # use commit_count + 1 since first and last coordinates are equal
     theta_vals = np.linspace(-3 * np.pi / 2, np.pi / 2, commit_count + 1)
-<<<<<<< HEAD
-    commit_coordinates: tp.List[nptp.NDArray[np.float64]] = []
-=======
     commit_coordinates: tp.List[npt.NDArray[np.float64]] = []
->>>>>>> 680fd476
     for theta in theta_vals:
         commit_coordinates.append(np.array([np.cos(theta), np.sin(theta)]))
     return commit_coordinates
