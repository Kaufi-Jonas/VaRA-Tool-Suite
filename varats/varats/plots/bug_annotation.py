"""Annotate Bug data to a plot."""
import typing as tp

from benchbuild.project import Project
from matplotlib import axes

from varats.mapping.commit_map import create_lazy_commit_map_loader
from varats.provider.bug.bug_provider import BugProvider
from varats.utils.git_util import FullCommitHash


def draw_bugs(
<<<<<<< HEAD
    axis: axes.Axes, project: tp.Type[Project], revisions: tp.List[str],
    plot_kwargs: tp.Any
=======
    axis: axes.Axes, project: tp.Type[Project],
    revisions: tp.List[FullCommitHash], bug_line_width: int, bug_color: str,
    label_size: int, vertical_alignment: str
>>>>>>> e4fa4139
) -> None:
    """
    Annotates bugs for a project in an existing plot.

    Args:
        axis: the axis to use for the plot
        project: the project to add bugs for
        revisions: a list of revisions included in the plot in the order they
                   appear on the x-axis
<<<<<<< HEAD
        plot_kwargs: the arguments that specify a plots style
=======
        bug_line_width: the line width of bug annotations
        bug_color: the color of bug annotations
        label_size: the label size of bug annotations
        vertical_alignment: the vertical alignment of bug annotations
>>>>>>> e4fa4139
    """
    cmap = create_lazy_commit_map_loader(project.NAME)()
    revision_time_ids = [cmap.time_id(rev) for rev in revisions]

    bug_provider = BugProvider.get_provider_for_project(project)
    for rawbug in bug_provider.find_raw_bugs():
        bug_time_id = cmap.time_id(rawbug.fixing_commit)
        if bug_time_id in revision_time_ids:
            index = float(revisions.index(rawbug.fixing_commit))
        else:
            # revision not in sample; draw line between closest samples
            index = len([x for x in revision_time_ids if x < bug_time_id]) - 0.5

        label = " ".join([f"#{rawbug.issue_id}"])

        transform = axis.get_xaxis_transform()
        axis.axvline(
<<<<<<< HEAD
            index,
            label=label,
            linewidth=plot_kwargs["cve_bug_line_width"],
            color=plot_kwargs["cve_bug_color"]
=======
            index, label=label, linewidth=bug_line_width, color=bug_color
>>>>>>> e4fa4139
        )
        axis.text(
            index + 0.1,
            0,
            label,
            transform=transform,
            rotation=90,
<<<<<<< HEAD
            size=plot_kwargs["label_size"],
            color=plot_kwargs["cve_bug_color"],
            va=plot_kwargs["vertical_alignment"]
=======
            size=label_size,
            color=bug_color,
            va=vertical_alignment
>>>>>>> e4fa4139
        )<|MERGE_RESOLUTION|>--- conflicted
+++ resolved
@@ -10,14 +10,9 @@
 
 
 def draw_bugs(
-<<<<<<< HEAD
-    axis: axes.Axes, project: tp.Type[Project], revisions: tp.List[str],
-    plot_kwargs: tp.Any
-=======
     axis: axes.Axes, project: tp.Type[Project],
     revisions: tp.List[FullCommitHash], bug_line_width: int, bug_color: str,
     label_size: int, vertical_alignment: str
->>>>>>> e4fa4139
 ) -> None:
     """
     Annotates bugs for a project in an existing plot.
@@ -27,14 +22,10 @@
         project: the project to add bugs for
         revisions: a list of revisions included in the plot in the order they
                    appear on the x-axis
-<<<<<<< HEAD
-        plot_kwargs: the arguments that specify a plots style
-=======
         bug_line_width: the line width of bug annotations
         bug_color: the color of bug annotations
         label_size: the label size of bug annotations
         vertical_alignment: the vertical alignment of bug annotations
->>>>>>> e4fa4139
     """
     cmap = create_lazy_commit_map_loader(project.NAME)()
     revision_time_ids = [cmap.time_id(rev) for rev in revisions]
@@ -52,14 +43,7 @@
 
         transform = axis.get_xaxis_transform()
         axis.axvline(
-<<<<<<< HEAD
-            index,
-            label=label,
-            linewidth=plot_kwargs["cve_bug_line_width"],
-            color=plot_kwargs["cve_bug_color"]
-=======
             index, label=label, linewidth=bug_line_width, color=bug_color
->>>>>>> e4fa4139
         )
         axis.text(
             index + 0.1,
@@ -67,13 +51,7 @@
             label,
             transform=transform,
             rotation=90,
-<<<<<<< HEAD
-            size=plot_kwargs["label_size"],
-            color=plot_kwargs["cve_bug_color"],
-            va=plot_kwargs["vertical_alignment"]
-=======
             size=label_size,
             color=bug_color,
             va=vertical_alignment
->>>>>>> e4fa4139
         )