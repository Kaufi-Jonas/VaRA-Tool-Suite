"""
This module handles the configuration of Benchbuild.

It can automatically create different preconfigured configs for BB.
"""
import os.path
from copy import deepcopy

from benchbuild.utils import settings as s

from varats.tools.tool_util import (
    get_supported_research_tool_names,
    get_research_tool_type,
)
from varats.utils.settings import add_vara_experiment_options


def create_new_bb_config(
    varats_cfg: s.Configuration,
    include_test_projects: bool = False
) -> s.Configuration:
    """
    Create a new default bb config.

    For internal use only! If you want to access the current bb config, use
    :func:`bb_cfg()` instead.

    Args:
        varats_cfg: the varats config this bb config is based on
        include_test_projects: changes whether test projects are included

    Returns:
        a new default bb config object
    """
    from benchbuild.settings import CFG as BB_CFG  # pylint: disable=C0415
    new_bb_cfg = deepcopy(BB_CFG)

    # Projects for VaRA
    projects_conf = new_bb_cfg["plugins"]["projects"]
    # If we want later to use default BB projects
    # projects_conf.value[:] = [ x for x in projects_conf.value
    #                           if not x.endswith('gzip')]
    projects_conf.value[:] = []
    projects_conf.value[:] += [
        'varats.projects.c_projects.bison',
        'varats.projects.c_projects.bitlbee',
        'varats.projects.c_projects.busybox',
        'varats.projects.c_projects.brotli',
        'varats.projects.c_projects.bzip2',
        'varats.projects.c_projects.coreutils',
        'varats.projects.c_projects.curl',
        'varats.projects.c_projects.file',
        'varats.projects.c_projects.gawk',
        'varats.projects.c_projects.git',
        'varats.projects.c_projects.glib',
        'varats.projects.c_projects.glibc',
        'varats.projects.c_projects.gravity',
        'varats.projects.c_projects.grep',
        'varats.projects.c_projects.gzip',
        'varats.projects.c_projects.htop',
        'varats.projects.c_projects.irssi',
        'varats.projects.c_projects.libjpeg_turbo',
        'varats.projects.c_projects.libpng',
        'varats.projects.c_projects.libsigrok',
        'varats.projects.c_projects.libssh',
        'varats.projects.c_projects.libtiff',
        'varats.projects.c_projects.libvpx',
        'varats.projects.c_projects.libxml2',
        'varats.projects.c_projects.lrzip',
        'varats.projects.c_projects.lz4',
        'varats.projects.c_projects.openssl',
        'varats.projects.c_projects.openvpn',
        'varats.projects.c_projects.opus',
        'varats.projects.c_projects.qemu',
        'varats.projects.c_projects.redis',
        'varats.projects.c_projects.tmux',
        'varats.projects.c_projects.vim',
        'varats.projects.c_projects.x264',
        'varats.projects.c_projects.xz',
        'varats.projects.cpp_projects.libzmq',
        'varats.projects.cpp_projects.mongodb',
        'varats.projects.cpp_projects.poppler',
    ]
    projects_conf.value[:] += [
        'varats.projects.cpp_projects.doxygen', 'varats.projects.cpp_projects'
        '.two_libs_one_project_interaction_discrete_libs_single_project'
    ]
    if include_test_projects:
        projects_conf.value[:] += [
            'varats.projects.test_projects.basic_tests',
            'varats.projects.test_projects.bug_provider_test_repos',
            'varats.projects.test_projects.example_test_repo',
            'varats.projects.test_projects.linker_check',
            'varats.projects.test_projects.taint_tests',
            'varats.projects.test_projects.test_suite',
            'varats.projects.perf_tests.feature_perf_cs_collection'
        ]

    # Experiments for VaRA
    projects_conf = new_bb_cfg["plugins"]["experiments"]
    projects_conf.value[:] = []
    projects_conf.value[:] += [
        'varats.experiments.base.just_compile',
        'varats.experiments.vara.blame_report_experiment',
        'varats.experiments.vara.commit_report_experiment',
        'varats.experiments.vara.feature_perf_runner',
<<<<<<< HEAD
        'varats.experiments.vara.feature_overhead_experiments',
=======
>>>>>>> ad687c8d
        'varats.experiments.vara.instrumentation_point_printer',
        'varats.experiments.vara.marker_tester',
        'varats.experiments.vara.blame_verifier_experiment',
        'varats.experiments.vara.phasar_fta',
        'varats.experiments.vara.usdt_stats_experiment',
        'varats.experiments.phasar.ide_linear_constant_experiment',
        'varats.experiments.phasar.global_analysis_compare',
        'varats.experiments.szz.szz_unleashed_experiment',
        'varats.experiments.szz.pydriller_szz_experiment'
    ]

    # Enable version exploration by default
    new_bb_cfg["versions"]["full"] = True

    # Slurm Cluster Configuration
    new_bb_cfg["slurm"]["account"] = "anywhere"
    new_bb_cfg["slurm"]["partition"] = "anywhere"

    # Container pre Configuration
    new_bb_cfg["container"]["mounts"] = [
        [varats_cfg["result_dir"].value, "/varats_root/results"],
        [f"{varats_cfg['benchbuild_root']}/BC_files", "/varats_root/BC_files"],
        [
            varats_cfg["paper_config"]["folder"].value,
            "/varats_root/paper_configs"
        ],
    ]

    new_bb_cfg["env"] = {
        "PATH": [
            str(tool_type.install_location() / "bin") for tool_type in [
                get_research_tool_type(tool_name)
                for tool_name in get_supported_research_tool_names()
            ] if tool_type.has_install_location()
        ]
    }

    # Add VaRA experiment config variables
    add_vara_experiment_options(new_bb_cfg, varats_cfg)

    # Set paths to defaults
    bb_root = str(varats_cfg["benchbuild_root"])
    new_bb_cfg["build_dir"] = s.ConfigPath(os.path.join(bb_root, "results"))
    new_bb_cfg["tmp_dir"] = s.ConfigPath(os.path.join(bb_root, "tmp"))
    new_bb_cfg["slurm"]["node_dir"] = s.ConfigPath(
        os.path.join(bb_root, "results")
    )
    new_bb_cfg["slurm"]["logs"] = s.ConfigPath(
        os.path.join(bb_root, "slurm_logs")
    )
    new_bb_cfg["container"]["root"] = s.ConfigPath(
        os.path.join(bb_root, "containers", "lib")
    )
    new_bb_cfg["container"]["runroot"] = s.ConfigPath(
        os.path.join(bb_root, "containers", "run")
    )
    new_bb_cfg["container"]["export"] = s.ConfigPath(
        os.path.join(bb_root, "containers", "export")
    )
    new_bb_cfg["container"]["import"] = s.ConfigPath(
        os.path.join(bb_root, "containers", "export")
    )
    new_bb_cfg["container"]["source"] = None

    # will be set correctly when saved
    new_bb_cfg["config_file"] = None

    return new_bb_cfg<|MERGE_RESOLUTION|>--- conflicted
+++ resolved
@@ -104,10 +104,6 @@
         'varats.experiments.vara.blame_report_experiment',
         'varats.experiments.vara.commit_report_experiment',
         'varats.experiments.vara.feature_perf_runner',
-<<<<<<< HEAD
-        'varats.experiments.vara.feature_overhead_experiments',
-=======
->>>>>>> ad687c8d
         'varats.experiments.vara.instrumentation_point_printer',
         'varats.experiments.vara.marker_tester',
         'varats.experiments.vara.blame_verifier_experiment',
