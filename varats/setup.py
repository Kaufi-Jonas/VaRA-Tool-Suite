--- conflicted
+++ resolved
@@ -22,34 +22,22 @@
     tests_require=["pytest", "pytest-cov"],
     install_requires=[
         "argparse-utils>=1.2.0",
-<<<<<<< HEAD
-        "benchbuild>=6.2.0",
-        "click>=8.0.1",
-=======
         "benchbuild>=6.2.7",
         "click>=8.0.1",
         "distro>=1.5.0",
->>>>>>> d427d35b
         "graphviz>=0.14.2",
         "Jinja2>=3.0.1",
         "kaleido>=0.2.1",
         "matplotlib>=3.1.2",
-<<<<<<< HEAD
         "networkx>=2.5",
         "numpy>=1.20.0",
-=======
-        "numpy>=1.20",
->>>>>>> d427d35b
         "packaging>=20.1",
         "pandas>=0.22.0",
         "plotly>=4.14.1",
         "plumbum>=1.6.6",
         "pygit2>=0.28.2",
         "PyGithub>=1.47",
-<<<<<<< HEAD
         "pygraphviz>=1.7",
-=======
->>>>>>> d427d35b
         "pygtrie",
         "pylatex>=1.4.1",
         "PyQt5>=5.10.0",
@@ -57,14 +45,9 @@
         "PyYAML>=5.1",
         "pyzmq>=19.0.0",
         "requests>=2.24.0",
-<<<<<<< HEAD
-        "requests_cache>=0.5.2",
+        "rich>=1.3.1",
         "rich>=1.3.1",
         "scikit-learn>=0.24",
-=======
-        "rich>=1.3.1",
-        "scikit-learn~=0.23.1",
->>>>>>> d427d35b
         "seaborn>=0.8.0",
         "statsmodels~=0.11.1",
         "tabulate>=0.8.6",
