--- conflicted
+++ resolved
@@ -22,16 +22,10 @@
     tests_require=["pytest", "pytest-cov"],
     install_requires=[
         "argparse-utils>=1.2.0",
-<<<<<<< HEAD
-        "benchbuild>=6.0.1",
-        "click>=8.0.1",
-        "graphviz>=0.14.2",
-=======
         "benchbuild>=6.2.0",
         "click>=8.0.1",
         "graphviz>=0.14.2",
         "Jinja2>=3.0.1",
->>>>>>> d1aa269b
         "kaleido>=0.2.1",
         "matplotlib>=3.1.2",
         "packaging>=20.1",
@@ -42,17 +36,10 @@
         "PyGithub>=1.47",
         "pygtrie",
         "pylatex>=1.4.1",
-<<<<<<< HEAD
-        "PyQt5>=5.10.0,<5.14.0",
-        "PyQt5-stubs>=5.10.0,<5.14.0",
-        "PyYAML>=5.1",
-        "packaging>=20.1",
-=======
         "PyQt5>=5.10.0",
         "PyQt5-stubs>=5.10.0",
         "PyYAML>=5.1",
         "pyzmq>=19.0.0",
->>>>>>> d1aa269b
         "requests>=2.24.0",
         "requests_cache>=0.5.2",
         "rich>=1.3.1",
