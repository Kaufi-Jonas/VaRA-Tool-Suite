--- conflicted
+++ resolved
@@ -30,11 +30,7 @@
         "kaleido>=0.2.1",
         "matplotlib>=3.1.2",
         "networkx>=2.5",
-<<<<<<< HEAD
-        "numpy>=1.20.0",
-=======
         "numpy>=1.20",
->>>>>>> f21b5baa
         "packaging>=20.1",
         "pandas>=0.22.0",
         "plotly>=4.14.1",
@@ -50,10 +46,6 @@
         "pyzmq>=19.0.0",
         "requests>=2.24.0",
         "rich>=1.3.1",
-<<<<<<< HEAD
-        "rich>=1.3.1",
-=======
->>>>>>> f21b5baa
         "scikit-learn>=0.24",
         "seaborn>=0.8.0",
         "statsmodels~=0.11.1",
