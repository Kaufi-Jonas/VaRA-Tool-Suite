--- conflicted
+++ resolved
@@ -14,11 +14,7 @@
     runs-on: ubuntu-20.04
     strategy:
       matrix:
-<<<<<<< HEAD
-        python-version: [3.7, 3.8, 3.9]
-=======
         python-version: [3.7, 3.8]
->>>>>>> 87e3bae9
 
     steps:
     - uses: actions/checkout@v2
